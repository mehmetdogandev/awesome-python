# Awesome Python

A curated list of awesome Python frameworks, libraries and software. Inspired by [awesome-php](https://github.com/ziadoz/awesome-php).

- [Awesome Python](#awesome-python)
    - [Environment Management](#environment-management)
    - [Package Management](#package-management)
    - [Distribution](#distribution)
    - [Build Tools](#build-tools)
    - [Files](#files)
    - [Date and Time](#date-and-time)
    - [Text Processing](#text-processing)
    - [Natural Language Processing](#natural-language-processing)
    - [Documentation](#documentation)
    - [Configuration](#configuration)
    - [Command-line Tools](#command-line-tools)
    - [Imagery](#imagery)
    - [Audio](#audio)
    - [Video](#video)
    - [Geolocation](#geolocation)
    - [HTTP](#http)
    - [Database](#database)
    - [Database Drivers](#database-drivers)
    - [ORM](#orm)
    - [Web Frameworks](#web-frameworks)
    - [Permissions](#permissions)
    - [CMS](#cms)
    - [RESTful API](#restful-api)
    - [Authentication and OAuth](#authentication-and-oauth)
    - [Template Engine](#template-engine)
    - [Queue](#queue)
    - [Search](#search)
    - [News Feed](#news-feed)
    - [Asset Management](#asset-management)
    - [Caching](#caching)
    - [Email](#email)
    - [Internationalization](#internationalization)
    - [URL Manipulation](#url-manipulation)
    - [HTML Manipulation](#html-manipulation)
    - [Web Crawling](#web-crawling)
    - [Web Content Extracting](#web-content-extracting)
    - [Downloader](#downloader)
    - [Forms](#forms)
    - [Data Validation](#data-validation)
    - [Anti-spam](#anti-spam)
    - [Tagging](#tagging)
    - [Admin Panels](#admin-panels)
    - [Processes and Threads](#processes-and-threads)
    - [Networking](#networking)
    - [WebSocket](#websocket)
    - [WSGI Servers](#wsgi-servers)
    - [Cryptography](#cryptography)
    - [GUI](#gui)
    - [Game Development](#game-development)
    - [Logging](#logging)
    - [Testing](#testing)
    - [Code Analysis and Linter](#code-analysis-and-linter)
    - [Debugging Tools](#debugging-tools)
    - [Science and Data Analysis](#science-and-data-analysis)
    - [Data Visualization](#data-visualization)
    - [Machine Learning](#machine-learning)
    - [Functional Programming](#functional-programming)
    - [MapReduce](#mapreduce)
    - [Third-party APIs](#third-party-apis)
    - [DevOps Tools](#devops-tools)
    - [Workflow Execution](#workflow-execution)
    - [Foreign Function Interface](#foreign-function-interface)
    - [High Performance](#high-performance)
    - [Algorithms and Design Patterns](#algorithms-and-design-patterns)
    - [Hardware](#hardware)
    - [Miscellaneous](#miscellaneous)
    - [Editor Plugins](#editor-plugins)
- [Resources](#resources)
    - [Websites](#websites)
    - [Weekly](#weekly)
    - [Twitter](#twitter)

## Environment Management

*Libraries for Python version and environment management.*

* [pyenv](https://github.com/yyuu/pyenv) - Simple Python version management.
* [virtualenv](https://pypi.python.org/pypi/virtualenv) - A tool to create isolated Python environments.
* [virtualenvwrapper](https://pypi.python.org/pypi/virtualenvwrapper) - A set of extensions to virtualenv
* [PyRun](https://www.egenix.com/products/python/PyRun/) - A one-file, no-installation-needed version of Python.
* [PEW](https://pypi.python.org/pypi/pew/) - Python Env Wrapper (also called Invewrapper) is a set of tools to manage multiple virtual environments.
* [Vex](https://github.com/sashahart/vex) - Run a command in the named virtualenv.

## Package Management

*Libraries for package and dependency management.*

* [pip](https://pip.pypa.io/en/latest/) / [Python Package Index](https://pypi.python.org/pypi) - The package and dependency manager.
* [conda](https://github.com/conda/conda/) - Cross-platform, Python-agnostic binary package manager.
* [wheel](http://pythonwheels.com/) - The new standard of Python distribution and are intended to replace eggs.

## Distribution

*Libraries to create packaged executables for release distribution.*

* [cx-Freeze](http://cx-freeze.readthedocs.org/) - Freezes Python scripts (cross-platform)
* [py2exe](http://www.py2exe.org/) - Freezes Python scripts (Windows)
* [py2app](http://svn.pythonmac.org/py2app/py2app/trunk/doc/index.html) - Freezes Python scripts (Mac OS X)
* [PyInstaller](http://www.pyinstaller.org/) - A program that converts Python programs into stand-alone executables (Windows, Linux, Mac OS X, Solaris and AIX)

## Build Tools

*Compile software from source code.*

* [buildout](http://www.buildout.org/) - A build system for creating, assembling and deploying applications from multiple parts, some of which may be non-Python-based.
* [SCons](http://www.scons.org/) - A software construction tool.
* [PlatformIO](https://github.com/ivankravets/platformio) - A console tool to build code with different development platforms.
* [BitBake](http://www.yoctoproject.org/docs/1.6/bitbake-user-manual/bitbake-user-manual.html) - A make-like build tool with the special focus of distributions and packages for embedded Linux.

## Files

*Libraries for file manipulation and MIME type detection.*

* [mimetypes](https://docs.python.org/2/library/mimetypes.html) - (Python standard library) Map filenames to MIME types.
* [imghdr](https://docs.python.org/2/library/imghdr.html) - (Python standard library) Determine the type of an image.
* [python-magic](https://github.com/ahupp/python-magic) - A Python interface to the libmagic file type identification library.
* [path.py](https://github.com/jaraco/path.py) - A module wrapper for [os.path](https://docs.python.org/2/library/os.path.html).
* [watchdog](https://github.com/gorakhargosh/watchdog) - API and shell utilities to monitor file system events.
* [Unipath](https://github.com/mikeorr/Unipath) - An object-oriented approach to file/directory operations.
* [pathlib](https://pathlib.readthedocs.org/en/pep428/) - An cross-platform, object-oriented path library (included in Python 3.4)

## Date and Time

*Libraries for working with dates and times.*

* [arrow](https://github.com/crsmithdev/arrow) - Better dates & times for Python.
* [dateutil](https://pypi.python.org/pypi/python-dateutil) - Extensions to the standard Python [datetime](https://docs.python.org/2/library/datetime.html) module.
* [delorean](https://github.com/myusuf3/delorean/) - A library for clearing up the inconvenient truths that arise dealing with datetimes in Python.
* [when.py](https://github.com/dirn/When.py) - Providing user-friendly functions to help perform common date and time actions.
* [moment](https://github.com/zachwill/moment) - A Python library for dealing with dates/times. Inspired by [Moment.js](http://momentjs.com/).

## Text Processing

*Libraries for parsing and manipulating texts.*

* General
    * [difflib](https://docs.python.org/2/library/difflib.html) - (Python standard library) Helpers for computing deltas.
    * [Levenshtein](https://github.com/ztane/python-Levenshtein/) - Fast computation of Levenshtein distance and string similarity.
    * [fuzzywuzzy](https://github.com/seatgeek/fuzzywuzzy) - Fuzzy String Matching.
    * [esmre](https://code.google.com/p/esmre/) - Regular expression accelerator.
    * [shortuuid](https://github.com/stochastic-technologies/shortuuid) - A generator library for concise, unambiguous and URL-safe UUIDs.
    * [python-slugify](https://github.com/un33k/python-slugify) - A Python slugify library that handles unicode.
    * [unicode-slugify](https://github.com/mozilla/unicode-slugify) - A slugifier that generates unicode slugs. Developed by Mozilla.
    * [unidecode](https://pypi.python.org/pypi/Unidecode) - ASCII transliterations of Unicode text.
    * [chardet](https://github.com/chardet/chardet) - Python 2/3 compatible character encoding detector.
    * [xpinyin](https://github.com/lxneng/xpinyin) - A library to translate Chinese hanzi (漢字) to pinyin (拼音).
    * [pangu.py](https://github.com/vinta/pangu.py) - Spacing texts for CJK and alphanumerics.
    * [pyfiglet](https://github.com/pwaller/pyfiglet) - An implementation of figlet written in Python.
* Specific Formats
    * [tablib](https://github.com/kennethreitz/tablib) - A module for Tabular Datasets in XLS, CSV, JSON, YAML.
    * [python-docx](https://github.com/mikemaccana/python-docx) - Reads, queries and modifies Microsoft Word 2007/2008 docx files.
    * [xlwt](https://github.com/python-excel/xlwt) / [xlrd](https://github.com/python-excel/xlrd) - Packages is for writing and reading data and formatting information from Excel files.
    * [XlsxWriter](https://xlsxwriter.readthedocs.org/) - A Python module for creating Excel .xlsx files.
    * [mm](https://github.com/brianray/mm) - Python powered spreadsheets.
    * [PDFMiner](https://github.com/euske/pdfminer) - A tool for extracting information from PDF documents.
    * [PyPDF2](https://github.com/mstamy2/PyPDF2) - A pure Python PDF library capable of splitting, merging and transforming PDF pages.
    * [Python-Markdown](https://github.com/waylan/Python-Markdown) - A Python implementation of John Gruber’s Markdown.
    * [Mistune](https://github.com/lepture/mistune) - Fastest and full featured pure Python parsers of Markdown.
    * [PyYAML](http://pyyaml.org/) - YAML implementations for Python.
* Parser
    * [phonenumbers](https://github.com/daviddrysdale/python-phonenumbers) - Library for parsing, formatting, storing and validating international phone numbers.
    * [python-user-agents](https://github.com/selwin/python-user-agents) - Browser user agent parser.
    * [sqlparse](https://sqlparse.readthedocs.org/) - A non-validating SQL parser.
    * [Pygments](http://pygments.org/) - A generic syntax highlighter.
    * [python-nameparser](https://github.com/derek73/python-nameparser) - A simple Python module for parsing human names into their individual components.
    * [schema](https://github.com/halst/schema) - A library for validating Python data structures.

## Natural Language Processing

*Libraries for working with human languages.*

* [NLTK](http://www.nltk.org/) - A leading platform for building Python programs to work with human language data.
* [Pattern](http://www.clips.ua.ac.be/pattern) - A web mining module for the Python programming language. It has tools for natural language processing, machine learning, among others.
* [TextBlob](http://textblob.readthedocs.org/) - Providing a consistent API for diving into common natural language processing (NLP) tasks. Stands on the giant shoulders of NLTK and Pattern, and plays nicely with both.
* [jieba](https://github.com/fxsjy/jieba#jieba-1) - Chinese Words Segementation Utilities.
* [SnowNLP](https://github.com/isnowfy/snownlp) - A library for processing Chinese text.
* [loso](https://github.com/victorlin/loso) - Another Chinese segmentation library.
* [genius](https://github.com/duanhongyi/genius) - A Chinese segment base on Conditional Random Field.

## Documentation

*Libraries for generating project documentation.*

* [Sphinx](http://sphinx-doc.org/) - Python Documentation generator.
* [reStructuredText](http://docutils.sourceforge.net/rst.html) - Markup Syntax and Parser Component of Docutils.
* [MkDocs](http://www.mkdocs.org/) - Markdown friendly documentation generator.
* [Pycco](http://fitzgen.github.io/pycco/) - The original quick-and-dirty, hundred-line-
long, literate-programming-style documentation generator.

## Configuration

*Libraries for storing configuration options.*

* [ConfigParser](https://docs.python.org/2/library/configparser.html) - (Python standard library) INI file parser.
* [ConfigObj](http://www.voidspace.org.uk/python/configobj.html) - INI file parser with validation.
* [config](http://www.red-dove.com/config-doc/) - Hierarchical config from the author of [logging](https://docs.python.org/2/library/logging.html).
* [profig](http://profig.readthedocs.org/) - Config from multiple formats with value conversion.

## Command-line Tools

*Libraries for building command-line application.*

* Command-line Application Development
    * [click](http://click.pocoo.org/) - A package for creating beautiful command line interfaces in a composable way.
    * [clint](https://github.com/kennethreitz/clint) - Python Command-line Application Tools.
    * [cliff](https://cliff.readthedocs.org/) - A framework for creating command-line programs with multi-level commands.
    * [Clime](http://clime.mosky.tw) – Clime lets you convert any module into a multi-command CLI program without any configuration.
    * [docopt](http://docopt.org/) - Pythonic command line arguments parser.
    * [colorama](https://pypi.python.org/pypi/colorama) - Cross-platform colored terminal text.
* Productivity Tools
    * [httpie](https://github.com/jakubroztocil/httpie) - A command line HTTP client, a user-friendly cURL replacement.
    * [percol](https://github.com/mooz/percol) - Adds flavor of interactive selection to the traditional pipe concept on UNIX.
    * [RainbowStream](http://www.rainbowstream.org/) - Smart and nice Twitter client on terminal.

## Imagery

*Libraries for manipulating images.*

* [pillow](http://pillow.readthedocs.org/) - Pillow is the **friendly** PIL fork. PIL is the [Python Imaging Library](http://www.pythonware.com/products/pil/).
* [wand](https://github.com/dahlia/wand) - Python bindings for [MagickWand](http://www.imagemagick.org/script/magick-wand.php), C API for ImageMagick.
* [thumbor](https://github.com/thumbor/thumbor) - A smart imaging service. It enables on-demand crop, resizing and flipping of images.
* [imgSeek](http://www.imgseek.net/) - A project for searching a collection of images using visual similarity.
* [python-qrcode](https://github.com/lincolnloop/python-qrcode) - A pure Python QR Code generator.
* [pyBarcode](https://pythonhosted.org/pyBarcode/) - Create barcodes in Python without needing PIL.
* [pygram](https://github.com/ajkumar25/pygram) - Instagram-like image filters.
* [Quads](https://github.com/fogleman/Quads) - Computer art based on quadtrees.
* [nude.py](https://github.com/hhatto/nude.py) - Nudity detection.
* [scikit-image](http://scikit-image.org/) - A Python library for (scientific) image processing.
* [hmap](https://github.com/rossgoodwin/hmap) - Image histogram remapping.

## Audio

*Libraries for manipulating audio.*

* [django-elastic-transcoder](https://github.com/StreetVoice/django-elastic-transcoder) - Django + AWS Elastic Transcoder.
* [beets](http://beets.radbox.org/) - A music library manager and [MusicBrainz](https://musicbrainz.org/) tagger.
* [pyechonest](https://github.com/echonest/pyechonest) - Python client for the [Echo Nest](http://developer.echonest.com/docs/) API.
* [dejavu](https://github.com/worldveil/dejavu) - Audio fingerprinting and recognition.
* [pydub](https://github.com/jiaaro/pydub) - Manipulate audio with a simple and easy high level interface.
* [audioread](https://github.com/sampsyo/audioread) - Cross-library (GStreamer + Core Audio + MAD + FFmpeg) audio decoding.
* [mutagen](https://code.google.com/p/mutagen/) - A Python module to handle audio metadata.
* [tinytag](https://github.com/devsnd/tinytag) - A library for reading music meta data of MP3, OGG, FLAC and Wave files.
* [audiolazy](https://github.com/danilobellini/audiolazy) - Expressive Digital Signal Processing (DSP) package for Python.
* [talkbox](http://scikits.appspot.com/talkbox) - A Python library for speech/signal processing.
* [TimeSide](https://github.com/yomguy/TimeSide) - Open web audio processing framework.

## Video

*Libraries for manipulating video and GIFs.*

* [moviepy](http://zulko.github.io/moviepy/) - A module for script-based movie editing with many formats, including animated GIFs.
* [shorten.tv](http://www.shorten.tv/) - Video summarization.
* [scikit-video](https://github.com/aizvorski/scikit-video) - Video processing routines for SciPy.

## Geolocation

*Libraries for geocoding addresses and working with latitudes and longitudes.*

* [GeoDjango](https://docs.djangoproject.com/en/dev/ref/contrib/gis/) - A world-class geographic web framework.
* [geopy](https://github.com/geopy/geopy) - Python Geocoding Toolbox.
* [pygeoip](https://github.com/appliedsec/pygeoip) - Pure Python GeoIP API.
* [GeoIP](https://github.com/maxmind/geoip-api-python) - Python API for MaxMind GeoIP Legacy Database.
* [geojson](https://github.com/frewsxcv/python-geojson) - Python bindings and utlities for GeoJSON.

## HTTP

*Libraries for working with HTTP.*

* [requests](http://docs.python-requests.org/) - HTTP Requests for Humans™.
* [urllib3](https://github.com/shazow/urllib3) - HTTP library with thread-safe connection pooling, file post support, sanity friendly, and more.
* [treq](https://github.com/dreid/treq) - Python requests like API built on top of Twisted's HTTP client.
* [httplib2](https://github.com/jcgregorio/httplib2) - Comprehensive HTTP client library

## Database

*Databases implemented in Python.*

* [ZODB](http://www.zodb.org/) - A native object database for Python. A key-value and object graph database.

## Database Drivers

*Libraties for connecting and operating databases.*

* Relational Databases
    * [mysql-python](http://sourceforge.net/projects/mysql-python/) - The MySQL database connector for Python.
    * [mysql-connector-python](https://pypi.python.org/pypi/mysql-connector-python) - A pure Python MySQL driver from Oracle (in case you don't want or can't install system MySQL library)
    * [oursql](https://pythonhosted.org/oursql/) - A better MySQL connector for Python with support for native prepared statements and BLOBs.
    * [psycopg2](http://initd.org/psycopg/) - The most popular PostgreSQL adapter for the Python.
* NoSQL Databases
    * [cassandra-python-driver](https://github.com/datastax/python-driver) - Python driver for Cassandra by Datastax.
    * [pycassa](https://github.com/pycassa/pycassa) - Python Thrift driver for Cassandra.
    * [PyMongo](http://docs.mongodb.org/ecosystem/drivers/python/) - The official Python client for MongoDB.
    * [redis-py](https://github.com/andymccurdy/redis-py) - The Redis Python Client.

## ORM

*Libraries that implement Object-Relational Mapping or datamapping techniques.*

* Relational Databases
    * [Django Models](https://docs.djangoproject.com/en/dev/topics/db/models/) - A part of Django.
    * [SQLAlchemy](http://www.sqlalchemy.org/) - The Python SQL Toolkit and Object Relational Mapper.
    * [peewee](https://github.com/coleifer/peewee) - A small, expressive ORM.
    * [PonyORM](http://ponyorm.com) - ORM that provides a generator-oriented interface to SQL.
* NoSQL Databases
    * [MongoEngine](http://mongoengine.org/) - A Python Object-Document-Mapper for working with MongoDB.
    * [django-mongodb-engine](https://github.com/django-nonrel/mongodb-engine) - Django MongoDB Backend.
    * [redisco](https://github.com/kiddouk/redisco) - A Python Library for Simple Models and Containers Persisted in Redis.

## Web Frameworks

*Full stack web frameworks.*

* [Django](https://www.djangoproject.com/) - The most popular web framework in Python.
* [Flask](http://flask.pocoo.org/) - A microframework for Python.
* [Bottle](http://bottlepy.org/) - A fast, simple and lightweight WSGI micro web-framework.
* [Pyramid](http://www.pylonsproject.org/) - A small, fast, down-to-earth, open source Python web framework.
* [web2py](http://www.web2py.com) - A full stack web framework and platform focused in the ease of use.
* [web.py](http://webpy.org/) - A web framework for Python that is as simple as it is powerful.
* [TurboGears](http://www.turbogears.org/) - The Web Framework that scales with you. Starts as a microframework and scales up to a fullstack solution.
* [CherryPy](http://www.cherrypy.org/) - A Minimalist Python Web Framework, HTTP/1.1-compliant and WSGI thread-pooled.
* [Grok](http://grok.zope.org/) - A framework built on the existing Zope 3 libraries, offers a lot of building blocks for web development.
* [Bluebream](http://bluebream.zope.org/) - An open-source web application server, framework and library, created by the Zope community and formerly known as Zope 3.
* [guava](https://github.com/flatpeach/guava) - A lightweight and high performance web framework for Python written in C.

## Permissions

*Libraries that allow or deny users access to data or functionality.*

* [Django Guardian](https://github.com/lukaszb/django-guardian) - Implementation of per object permissions for Django 1.2+
* [Carteblanche](http://www.github.com/neuman/python-carteblanche/) - Module to align code with thoughts of users and designers. Also magically handles navigation and permissions.

## CMS

*Content management systems*

* [Mezzanine](http://mezzanine.jupo.org/) - A powerful, consistent, and flexible content management platform.
* [Wagtail](http://wagtail.io/) - A Django content management system.
* [django-oscar](http://oscarcommerce.com/) - An open-source ecommerce framework for Django.
* [Quokka CMS](http://quokkaproject.org) - Flexible, extensible, small CMS powered by Flask and MongoDB.
* [Opps CMS](http://oppsproject.org/) - A Django-based CMS for magazines, newspapers websites and portals with high-traffic.
* [Plone](http://plone.org/) - Content Management System built on top of the open source application server Zope and the accompanying Content Management Framework.
* [django-cms](https://www.django-cms.org/en/) - An Open source enterprise content management system based on the django framework.

## RESTful API

*Libraries for developing RESTful APIs.*

* [cornice](https://cornice.readthedocs.org/) - A REST framework for Pyramid.
* [django-rest-framework](http://www.django-rest-framework.org/) - A powerful and flexible toolkit that makes it easy to build Web APIs.
* [django-tastypie](http://tastypieapi.org/) - Creating delicious APIs for Django apps.
* [django-formapi](https://github.com/5monkeys/django-formapi) - Create JSON API:s with HMAC authentication and Django form-validation.
* [flask-api](http://www.flaskapi.org/) - An implementation of the same web browsable APIs that django-rest-framework provides.
* [flask-restful](http://flask-restful.readthedocs.org/) - An extension for Flask that adds support for quickly building REST APIs.
* [flask-api-utils](https://github.com/marselester/flask-api-utils) - Flask extension that takes care of API representation and authentication.
* [falcon](http://falconframework.org/) - A high-performance Python framework for building cloud APIs and web app backends.
* [eve](https://github.com/nicolaiarocci/eve) - REST API framework powered by Flask, MongoDB and good intentions.
* [sandman](https://github.com/jeffknupp/sandman) - Automated REST APIs for existing database-driven systems.

## Authentication and OAuth

*Libraries for implementing authentications schemes.*

* [OAuthLib](https://github.com/idan/oauthlib) - A generic, spec-compliant, thorough implementation of the OAuth request-signing logic.
* [rauth](https://github.com/litl/rauth) - A Python library for OAuth 1.0/a, 2.0, and Ofly.
* [python-oauth2](https://github.com/simplegeo/python-oauth2) - A fully tested, abstract interface to creating OAuth clients and servers.
* [python-social-auth](https://github.com/omab/python-social-auth) - An easy-to-setup social authentication mechanism.
* [django-oauth-toolkit](https://github.com/evonove/django-oauth-toolkit) - OAuth2 goodies for the Djangonauts.
* [django-oauth2-provider](https://github.com/caffeinehit/django-oauth2-provider) - Providing OAuth2 access to Django app.
* [django-allauth](https://github.com/pennersr/django-allauth) - Authentication app for Django that "just works."
* [Flask-OAuthlib](https://github.com/lepture/flask-oauthlib) - OAuth 1.0/a, 2.0 implementation of client and provider for Flask.
* [sanction](https://github.com/demianbrecht/sanction) - A dead simple OAuth2 client implementation.
* [jose](https://github.com/demonware/jose) - JavaScript Object Signing and Encryption (JOSE) draft implementation, useful for stateful tokens.

## Template Engine

*Libraries and tools for templating and lexing.*

* [Jinja2](https://github.com/mitsuhiko/jinja2) - A modern and designer friendly templating language.
* [Genshi](http://genshi.edgewall.org/) - Python templating toolkit for generation of web-aware output.
* [Mako](http://www.makotemplates.org/) - Hyperfast and lightweight templating for the Python platform.
* [Chameleon](https://chameleon.readthedocs.org/) - Chameleon is an HTML/XML template engine for Python. Modeled after ZPT, optimized for speed.
* [Spitfire](https://code.google.com/p/spitfire/) - A very fast Python template compiler.

## Queue

*Libraries for working with event and task queues.*

* [celery](http://www.celeryproject.org/) - An asynchronous task queue/job queue based on distributed message passing.
* [huey](https://github.com/coleifer/huey) - Little multi-threaded task queue.
* [mrq](https://github.com/pricingassistant/mrq) - Mr. Queue - A distributed worker task queue in Python using Redis & gevent.
* [rq](http://python-rq.org/) - Simple job queues for Python.

## Search

*Libraries and software for indexing and performing search queries on data.*

* [django-haystack](https://github.com/toastdriven/django-haystack) - Modular search for Django.
* [elasticsearch-py](http://www.elasticsearch.org/guide/en/elasticsearch/client/python-api/current/) - The official low-level Python client for [Elasticsearch](http://www.elasticsearch.org/).
* [solrpy](https://code.google.com/p/solrpy/) - A Python client for [solr](http://lucene.apache.org/solr/).
* [Whoosh](http://whoosh.readthedocs.org/) - A fast, pure Python search engine library.

## News Feed

*Libraries for building user's activities.*

* [Feedly](https://github.com/tschellenbach/Feedly) - A library which allows you to build newsfeed and notification systems using Cassandra and/or Redis.
* [django-activity-stream](https://github.com/justquick/django-activity-stream) - Generate generic activity streams from the actions on your site.

## Asset Management

*Tools for managing, compressing and minifying website assets.*

* [django-compressor](https://github.com/django-compressor/django-compressor) - Compresses linked and inline javascript or CSS into a single cached file.
* [webassets](http://webassets.readthedocs.org/en/latest/) - Bundles, optimizes, and manages unique cache-busting URLs for static resources.
* [fanstatic](http://www.fanstatic.org/en/latest/) - Packages, optimizes, and serves static file dependencies as Python packages.
* [fileconveyor](http://fileconveyor.org/) - Monitors changes, processes, and transports assets to CDNs and file storage systems.
* [django-storages](http://code.larlet.fr/django-storages/) - A collection of custom storage backends for Django.
* [glue](http://gluecss.com) - Glue is a simple command line tool to generate CSS sprites.
* [libsass-python](http://hongminhee.org/libsass-python/) - A Python binding of [libsass](https://github.com/hcatlin/libsass), the reference implementation of SASS/SCSS.

## Caching

*Libraries for caching data.*

* [Beaker Caching & Sessions](http://beaker.readthedocs.org/en/latest/) - Beaker is a library for caching and sessions for use with web applications and stand-alone Python scripts and applications.
* [Dogpile Cache](http://dogpilecache.readthedocs.org/en/latest/) - Dogpile Cache is next generation replacement for Beaker made by same authors.
* [HermesCache](https://pypi.python.org/pypi/HermesCache) - Python caching library with tag-based invalidation and dogpile effect prevention.
* [django-viewlet](https://github.com/5monkeys/django-viewlet) - Render template parts with extended cache control.

## Email

*Libraries for sending and parsing email.*

* [inbox.py](https://github.com/kennethreitz/inbox.py) - Python SMTP Server for Humans.
* [imbox](https://github.com/martinrusev/imbox) - Python IMAP for Humans.
* [inbox](https://github.com/inboxapp/inbox) - The open source email toolkit.
* [lamson](https://github.com/zedshaw/lamson) - Pythonic SMTP Application Server.
* [flanker](https://github.com/mailgun/flanker) - A email address and Mime parsing library.
* [marrow.mailer](https://github.com/marrow/marrow.mailer) - High-performance extensible mail delivery framework.
* [django-celery-ses](https://github.com/StreetVoice/django-celery-ses) - Django email backend with AWS SES and Celery.
* [modoboa](https://github.com/tonioo/modoboa) - A mail hosting and management platform including a modern and simplified Web User Interface.
* [envelopes](http://tomekwojcik.github.io/envelopes/) - Mailing for human beings.

## Internationalization

*Libraries for woking with i18n.*

* [Babel](http://babel.pocoo.org/) - An internationalization library for Python.

## URL Manipulation

*Libraries for parsing URLs.*

* [furl](https://github.com/gruns/furl) - A small Python library that makes manipulating URLs simple.
* [purl](https://github.com/codeinthehole/purl) - A simple, immutable URL class with a clean API for interrogation and manipulation.
* [pyshorteners](https://github.com/ellisonleao/pyshorteners) - A pure Python URL shortening lib.

## HTML Manipulation

*Libraries for working with HTML and XML.*

* [BeautifulSoup](http://www.crummy.com/software/BeautifulSoup/bs4/doc/) - Providing Pythonic idioms for iterating, searching, and modifying HTML or XML.
* [lxml](http://lxml.de/) - A very fast, easy-to-use and versatile library for handling HTML and XML.
* [html5lib](https://github.com/html5lib/html5lib-python) - A standards-compliant library for parsing and serializing HTML documents and fragments.
* [pyquery](https://github.com/gawel/pyquery) - A jQuery-like library for parsing HTML.
* [cssutils](https://pypi.python.org/pypi/cssutils/) - A CSS library for Python.
* [MarkupSafe](https://github.com/mitsuhiko/markupsafe) - Implements a XML/HTML/XHTML Markup safe string for Python.
* [bleach](http://bleach.readthedocs.org/) - A whitelist-based HTML sanitization and text linkification library.
* [xmltodict](https://github.com/martinblech/xmltodict) - Working with XML feel like you are working with JSON.
* [xhtml2pdf](https://github.com/chrisglass/xhtml2pdf) - HTML/CSS to PDF converter.
* [untangle](https://github.com/stchris/untangle) - Converts XML documents to Python objects for easy access.

## Web Crawling

*Libraries for scraping websites.*

* [Scrapy](http://scrapy.org/) - A fast high-level screen scraping and web crawling framework.
* [portia](https://github.com/scrapinghub/portia) - Visual scraping for Scrapy.
* [feedparser](http://pythonhosted.org/feedparser/) - Universal feed parser.
* [RoboBrowser](https://github.com/jmcarp/robobrowser) - A simple, Pythonic library for browsing the web without a standalone web browser.

## Web Content Extracting

*Libraries for extracting web contents.*

* [newspaper](https://github.com/codelucas/newspaper) - News extraction, article extraction and content curation in Python.
* [html2text](https://github.com/aaronsw/html2text) - Convert HTML to Markdown-formatted text.
* [python-goose](https://github.com/grangier/python-goose) - HTML Content/Article Extractor.
* [lassie](https://github.com/michaelhelmick/lassie) - Web Content Retrieval for Humans.
* [micawber](https://github.com/coleifer/micawber) - A small library for extracting rich content from URLs.
* [sumy](https://github.com/miso-belica/sumy) - A module for automatic summarization of text documents and HTML pages.
* [Haul](https://github.com/vinta/Haul) - An Extensible Image Crawler.
* [python-readability](https://github.com/buriy/python-readability) - Fast Python port of arc90's readability tool.
* [opengraph](https://github.com/erikriver/opengraph) - A Python module to parse the Open Graph Protocol

## Downloader

*Libraries for downloading.*

* [s3cmd](https://github.com/s3tools/s3cmd) - A command line tool for managing Amazon S3 and CloudFront.
* [youtube-dl](http://rg3.github.io/youtube-dl/) - A small command-line program to download videos from YouTube.
* [you-get](http://www.soimort.org/you-get/) - A YouTube/Youku/Niconico video downloader written in Python 3.
* [coursera](https://github.com/coursera-dl/coursera) - Script for downloading Coursera.org videos and naming them.
* [WikiTeam](https://github.com/WikiTeam/wikiteam) - Tools for downloading and preserving wikis.

## Forms

*Libraries for working with forms.*

* [WTForms](http://wtforms.readthedocs.org/) - A flexible forms validation and rendering library.
* [Deform](http://deform.readthedocs.org/) - Python HTML form generation library influenced by the formish form generation library.
* [django-crispy-forms](http://django-crispy-forms.readthedocs.org/) - A Django app which lets you create beautiful forms in a very elegant and DRY way.
* [django-remote-forms](https://github.com/WiserTogether/django-remote-forms) - A platform independent Django form serializer.

## Data Validation

*Libraries for validating data. Used for forms in many cases.*

* [voluptuous](https://github.com/alecthomas/voluptuous) - A Python data validation library. It is primarily intended for validating data coming into Python as JSON, YAML, etc.
* [dictshield](https://github.com/exfm/dictshield) - A fast way to validate and trim the values in a dictionary.
* [colander](http://docs.pylonsproject.org/projects/colander/en/latest/index.html) - A system for validating and deserializing data obtained via XML, JSON, an HTML form post or any other equally simple data serialization.

## Anti-spam

*Libraries for fighting spam.*

* [Stopspam](https://github.com/phalt/stopspam) - Intelligent spam detection for Python.
* [django-simple-spam-blocker](https://github.com/moqada/django-simple-spam-blocker) - Simple spam blocker for Django.
* [django-simple-captcha](https://github.com/mbi/django-simple-captcha) - A simple and highly customizable Django app to add captcha images to any Django form.

## Tagging

*Libraries for tagging items.*

* [django-taggit](https://github.com/alex/django-taggit) - Simple tagging for Django.

## Admin Panels

*Libraries for administrative interfaces.*

* [Ajenti](https://github.com/Eugeny/ajenti) - The admin panel your servers deserve.
* [Grappelli](http://grappelliproject.com) – A jazzy skin for the Django Admin-Interface.
* [django-suit](http://djangosuit.com/) - Alternative Django Admin-Interface (free only for Non-commercial use).
* [django-xadmin](https://github.com/sshwsfc/django-xadmin) - Drop-in replacement of Django admin comes with lots of goodies.
* [flask-admin](https://github.com/mrjoes/flask-admin) - Simple and extensible administrative interface framework for Flask.
* [flower](https://github.com/mher/flower) - Real-time monitor and web admin for Celery.

## Processes and Threads

*Libraries for woking with processes or threads*

* [multiprocessing](https://docs.python.org/2/library/multiprocessing.html) - (Python standard library) - Process-based "threading" interface.
* [threading](https://docs.python.org/2/library/threading.html) - (Python standard library) Higher-level threading interface.
* [envoy](https://github.com/kennethreitz/envoy) - Python Subprocesses for Humans™.
* [sh](https://github.com/amoffat/sh) - A full-fledged [subprocess](https://docs.python.org/2/library/subprocess.html) replacement for Python.

## Networking

*Libraries for network programming.*

* [gevent](http://www.gevent.org/) - A coroutine-based Python networking library that uses [greenlet](https://github.com/python-greenlet/greenlet).
* [Twisted](https://twistedmatrix.com/trac/) - An event-driven networking engine.
* [Tornado](http://www.tornadoweb.org/) - A Web framework and asynchronous networking library.
* [pulsar](https://github.com/quantmind/pulsar) - Event-driven concurrent framework for Python.
* [diesel](https://github.com/jamwt/diesel) - Greenlet-based event I/O Framework for Python.
* [eventlet](http://eventlet.net/) - Asynchronous framework with WSGI support.
* [pyzmq](http://zeromq.github.io/pyzmq/) - A Python wrapper for the 0MQ message library.

## WebSocket

*Libraries for woking with WebSocket.*

* [AutobahnPython](https://github.com/tavendo/AutobahnPython) - WebSocket & WAMP for Python on Twisted and [asyncio](https://docs.python.org/3/library/asyncio.html).
* [WebSocket-for-Python](https://github.com/Lawouach/WebSocket-for-Python) - WebSocket client and server library for Python 2 and 3 as well as PyPy.

## WSGI Servers

*WSGI-compatible web servers.*

* [wsgiref](http://docs.python.org/library/wsgiref.html) - (Python standard library) WSGI reference implementation, single-threaded.
* [Werkzeug](http://werkzeug.pocoo.org/) - A WSGI utility library for Python that powers Flask and can easily be embedded into your own projects.
* [paste](http://pythonpaste.org/) - Multi-threaded, stable, tried and tested.
* [rocket](http://pypi.python.org/pypi/rocket) - Multi-threaded.
* [waitress](https://waitress.readthedocs.org/en/latest/) - Multi-threaded, poweres Pyramid.
* [gunicorn](http://pypi.python.org/pypi/gunicorn) - Pre-forked, partly written in C.
* [fapws3](http://www.fapws.org/) - Asynchronous (network side only), written in C.
* [meinheld](http://pypi.python.org/pypi/meinheld) - Asynchronous, partly written in C.
* [bjoern](http://pypi.python.org/pypi/bjoern) - Asynchronous, very fast and written in C.

## Cryptography

* [PyCA's Cryptography](https://cryptography.io/en/latest/) - cryptography is a package designed to expose cryptographic primitives and recipes to Python developers.

## GUI

*Libraries for working with graphical user interface applications.*

* [PyQt](http://www.riverbankcomputing.co.uk/software/pyqt/intro) - Python bindings for the [Qt](http://qt-project.org/) cross-platform application and UI framework, with support for both Qt v4 and Qt v5 frameworks.
* [PySide](http://qt-project.org/wiki/pyside) - Python bindings for the [Qt](http://qt-project.org/) cross-platform application and UI framework, supporting the Qt v4 framework.
* [wxPython](http://wxpython.org/) - A blending of the wxWidgets C++ class library with the Python.
* [kivy](http://kivy.org/) - A library for creating NUI applications, running on Windows, Linux, Mac OS X, Android and iOS.
* [curses](https://docs.python.org/2/library/curses.html#module-curses) - Built-in wrapper for [ncurses](http://www.gnu.org/software/ncurses/) used to create terminal GUI applications.
* [urwid](http://urwid.org/) - A library for creating terminal GUI applications with strong support for widgets, events, rich colors, etc.
* [pyglet](http://www.pyglet.org/) - A cross-platform windowing and multimedia library for Python.
* [Tkinter](https://wiki.python.org/moin/TkInter) - Tkinter is Python's de-facto standard GUI package.

## Game Development

*Awesome game development libraries.*

* [Pygame](http://www.pygame.org/news.html) - Pygame is a set of Python modules designed for writing games.
* [Cocos2d](http://cocos2d.org/) - cocos2d is a framework for building 2D games, demos, and other graphical/interactive applications. It is based on pyglet.
* [PySDL2](http://pysdl2.readthedocs.org/en/latest/) - A ctypes based wrapper for the SDL2 library.
* [Panda3D](https://www.panda3d.org/) - 3D game engine developed by Disney and maintained by Carnegie Mellon's Entertainment Technology Center. Written in C++, completely wrapped in Python.
* [PyOgre](http://www.ogre3d.org/tikiwiki/PyOgre) - Python bindings for the Ogre 3D render engine, can be used for games, simulations, anything 3D.
* [PyOpenGL](http://pyopengl.sourceforge.net/) - Python ctypes bindings for OpenGL and it's related APIs.

## Logging

*Libraries for generating and working with log files.*

* [logging](https://docs.python.org/2/library/logging.html) - (Python standard library) Logging facility for Python.
* [logbook](http://pythonhosted.org/Logbook/) -  Logging replacement for Python.
* [Sentry](https://pypi.python.org/pypi/sentry) - A realtime logging and aggregation server.
* [Raven](http://raven.readthedocs.org/) - The Python client for Sentry.

## Testing

*Libraries for testing codebases and generating test data.*

* Testing Frameworks
    * [unittest](https://docs.python.org/2/library/unittest.html) - (Python standard library) Unit testing framework.
    * [nose](https://nose.readthedocs.org/) - nose extends unittest.
    * [pytest](http://pytest.org/) - A mature full-featured Python testing tool.
    * [mamba](https://nestorsalceda.github.io/mamba) - The definitive testing tool for Python. Born under the banner of Behavior Driven Development (BDD).
    * [contexts](https://github.com/benjamin-hodgson/Contexts) - A modern and flexible _Behaviour-Driven-Development_ framework for Python 3.3 and above, inspired by C#'s `Machine.Specifications`.
* Mock
    * [mock](https://pypi.python.org/pypi/mock) - A Python Mocking and Patching Library for Testing.
    * [responses](https://github.com/dropbox/responses) - A utility library for mocking out the requests Python library.
    * [doublex](https://pypi.python.org/pypi/doublex) - Powerful test doubles framework for Python.
    * [freezegun](https://github.com/spulec/freezegun) - Travel through time by mocking the datetime module.
    * [httpretty](http://falcao.it/HTTPretty/) - HTTP request mock tool for Python.
* Fake Data
    * [faker](http://www.joke2k.net/faker/) - A Python package that generates fake data.
    * [mixer](https://mixer.readthedocs.org) - Generating fake data and creating random fixtures for testing in Django ORM, SQLAlchemy, Peewee, MongoEngine, Pony ORM and etc.
    * [model_mommy](https://model-mommy.readthedocs.org/) - Creating random fixtures for testing in Django.
* Code Coverage
    * [coverage](https://pypi.python.org/pypi/coverage) - Code coverage measurement.
* Load Testing
    * [locust](https://github.com/locustio/locust) - Scalable user load testing tool written in Python.
* Error Handler
    * [FuckIt.py](https://github.com/ajalt/fuckitpy) - FuckIt.py uses state-of-the-art technology to make sure your Python code runs whether it has any right to or not.

## Code Analysis and Linter

*Libraries and tools for analysing, parsing and manipulation codebases.*

* [pysonar2](https://github.com/yinwang0/pysonar2) - A type inferencer and indexer for Python.
* [Flake8](https://pypi.python.org/pypi/flake8) - The modular source code checker: pep8, pyflakes and co.
* [Pylint](http://www.pylint.org/) - A source code analyzer.
* [pycallgraph](https://github.com/gak/pycallgraph) - Creates call graph visualizations for Python applications.
* [pylama](https://pylama.readthedocs.org/) - The modular source code checker: pep8, pyflakes, pylint and co.

## Debugging Tools

<<<<<<< HEAD
*Libraries for dubugging and developing.*
=======
*Libraries for debugging code*
>>>>>>> 14f547db

* [pdb](https://docs.python.org/2/library/pdb.html) - (Python standard library) The Python Debugger.
* [ipdb](https://pypi.python.org/pypi/ipdb) - IPython-enabled pdb.
* [winpdb](http://winpdb.org/) - A Platform Independent Python Debugger with GUI.
* [pudb](https://pypi.python.org/pypi/pudb) – A full-screen, console-based Python debugger.
* [pyringe](https://github.com/google/pyringe) - Debugger capable of attaching to and injecting code into Python processes.
* [memory_profiler](https://github.com/fabianp/memory_profiler) - Monitor Memory usage of Python code.
* [django-debug-toolbar](https://github.com/django-debug-toolbar/django-debug-toolbar) - Display various debug information about the current request/response.
* [django-devserver](https://github.com/dcramer/django-devserver) - A drop-in replacement for Django's runserver.

## Science and Data Analysis

*Libraries for scientific computing and data analyzing.*

* [SciPy](http://www.scipy.org/) - A Python-based ecosystem of open-source software for mathematics, science, and engineering.
* [NumPy](http://www.numpy.org/) - A fundamental package for scientific computing with Python.
* [Numba](http://numba.pydata.org/) - Python JIT (just in time) complier to LLVM aimed at scientific Python by the developers of Cython and NumPy.
* [NetworkX](https://networkx.github.io/) - A high-productivity software for complex networks.
* [Pandas](http://pandas.pydata.org/) - A library providing high-performance, easy-to-use data structures and data analysis tools.
* [Open Mining](https://github.com/avelino/mining) - Business Intelligence (BI) in Python (Pandas web interface)
* [PyMC](https://github.com/pymc-devs/pymc) - Markov Chain Monte Carlo sampling toolkit.
* [zipline](https://github.com/quantopian/zipline) - A Pythonic algorithmic trading library.
* [PyDy](https://pydy.org/) - Short for Python Dynamics, used to assist with workflow in the modeling of dynamic motion based around NumPy, SciPy, IPython, and matplotlib.
* [SymPy](https://github.com/sympy/sympy) - A Python library for symbolic mathematics.
* [statsmodels](https://github.com/statsmodels/statsmodels) - Statistical modeling and econometrics in Python.
* [astropy](http://www.astropy.org/) - A community Python library for Astronomy.

## Data Visualization

*Libraries for visualizing data.*

* [matplotlib](http://matplotlib.org/) - A Python 2D plotting library.
* [bokeh](https://github.com/ContinuumIO/bokeh) - Interactive Web Plotting for Python.
* [plotly](https://plot.ly/python) - Collaborative web plotting for Python and matplotlib.
* [vincent](https://github.com/wrobstory/vincent) - A Python to Vega translator.
* [d3py](https://github.com/mikedewar/d3py) - A plottling library for Python, based on [D3.js](http://d3js.org/).
* [ggplot](https://github.com/yhat/ggplot) - Same API as ggplot2 for R.
* [Kartograph.py](https://github.com/kartograph/kartograph.py) - Rendering beautiful SVG maps in Python.
* [pygal](http://pygal.org/) - A python SVG Charts Creator

## Machine Learning

*Libraries for Machine Learning.*

* [scikit-learn](http://scikit-learn.org/) - A Python module for machine learning built on top of SciPy.
* [pattern](https://github.com/clips/pattern) - Web mining module for Python.
* [NuPIC](https://github.com/numenta/nupic) - Numenta Platform for Intelligent Computing.
* [Pylearn2](https://github.com/lisa-lab/pylearn2) - A Machine Learning library based on [Theano](https://github.com/Theano/Theano).
* [hebel](https://github.com/hannes-brt/hebel) - GPU-Accelerated Deep Learning Library in Python.
* [gensim](https://github.com/piskvorky/gensim) - Topic Modelling for Humans.
* [PyBrain](https://github.com/pybrain/pybrain) - Another Python Machine Learning Library.
* [Crab](https://github.com/muricoca/crab) - A ﬂexible, fast recommender engine.
* [python-recsys](https://github.com/ocelma/python-recsys) - A Python library for implementing a Recommender System.

## MapReduce

*Framworks and libraries for MapReduce.*

* [PySpark](http://spark.apache.org/docs/latest/programming-guide.html) - The Spark Python API.
* [dpark](https://github.com/douban/dpark) - Python clone of Spark, a MapReduce alike framework in Python.
* [luigi](https://github.com/spotify/luigi) - A module that helps you build complex pipelines of batch jobs.
* [mrjob](https://github.com/Yelp/mrjob) - Run MapReduce jobs on Hadoop or Amazon Web Services.
* [dumbo](https://github.com/klbostee/dumbo) - Python module that allows one to easily write and run Hadoop programs.
* [streamparse](https://github.com/Parsely/streamparse) - Run Python code against real-time streams of data. Integrates with [Apache Storm](https://storm.incubator.apache.org/).

## Functional Programming

* [fn.py](https://github.com/kachayev/fn.py) - Functional programming in Python: implementation of missing features to enjoy FP.
* [funcy](https://github.com/Suor/funcy) - A fancy and practical functional tools.
* [Toolz](https://github.com/pytoolz/toolz) - A collection of functional utilities for iterators, functions, and dictionaries.
* [CyToolz](https://github.com/pytoolz/cytoolz/) - Cython implementation of Toolz: High performance functional utilities.

## Third-party APIs

*Libraries for accessing third party APIs.*

* [apache-libcloud](https://libcloud.apache.org/) - One Python library for all clouds.
* [boto](https://github.com/boto/boto) - Python interface to Amazon Web Services.
* [twython](https://github.com/ryanmcgrath/twython) - A Python wrapper for the Twitter API.
* [soundcloud-python](https://github.com/soundcloud/soundcloud-python) - A Python wrapper around the Soundcloud API.
* [google-api-python-client](https://github.com/google/google-api-python-client) - Google APIs Client Library for Python.
* [facebook-sdk](https://github.com/pythonforfacebook/facebook-sdk) - Facebook Platform Python SDK.
* [facepy](https://github.com/jgorset/facepy) - Facepy makes it really easy to interact with Facebook's Graph API
* [Wikipedia](https://wikipedia.readthedocs.org/en/latest/) - A Pythonic wrapper for the Wikipedia API.
* [python-instagram](https://github.com/Instagram/python-instagram) - A Python Client for Instagram API.
* [gmail](https://github.com/charlierguo/gmail) - A Pythonic interface for Gmail.
* [praw](https://github.com/praw-dev/praw) - A Python wrapper for the Reddit API.
* [linkedin](https://github.com/ozgur/python-linkedin) - A Python interface for LinkedIn.

## DevOps Tools

*Software and libraries for DevOps.*

* [OpenStack](http://www.openstack.org/) - Open source software for building private and public clouds.
* [Ansible](http://www.ansible.com/) - An IT automation tool.
* [SaltStack](http://www.saltstack.com/community/) - Infrastructure automation and management system.
* [Fabric](http://www.fabfile.org/) - Tool for streamlining the use of SSH for application deployment or systems administration tasks.
* [Fabtools](https://github.com/ronnix/fabtools) - Tools for writing awesome Fabric files.
* [Plan](https://github.com/fengsp/plan) - Writing crontab file in Python like a charm.
* [cuisine](https://github.com/sebastien/cuisine) - Chef-like functionality for Fabric.
* [doit](http://pydoit.org/) - A task runner/build tool.
* [psutil](https://github.com/giampaolo/psutil) - A cross-platform process and system utilities module.
* [pexpect](https://github.com/pexpect/pexpect) - A Python module for controlling interactive programs in a pseudo-terminal like GNU expect.
* [provy](https://github.com/python-provy/provy) - An easy-to-use provisioning system in Python.

## Workflow Execution

*Libraries that enable workflows to be executed (remotely or locally).*

* [TaskFlow](http://docs.openstack.org/developer/taskflow/) - A Python library that helps to make task execution easy, consistent and reliable.
* [Joblib](http://pythonhosted.org/joblib/index.html) - A set of tools to provide lightweight pipelining in Python.
* [Luigi](https://github.com/spotify/luigi) - A Python module that helps you build complex pipelines of batch jobs.
* [Spiff](https://github.com/knipknap/SpiffWorkflow) - A powerful workflow engine implemented in pure Python.

## Foreign Function Interface

*Libraries for providing foreign function interface.*

* [ctypes](https://docs.python.org/2/library/ctypes.html) - (Python standard library) Foreign Function Interface for Python calling C code.
* [cffi](https://pypi.python.org/pypi/cffi) - Foreign Function Interface for Python calling C code.
* [SWIG](http://www.swig.org/Doc1.3/Python.html) - Simplified Wrapper and Interface Generator.

## High Performance

*Libraries for making Python faster.*

* [Cython](http://cython.org/) - Optimizing Static Complier for Python. Uses type mixins to compile Python into C or C++ modules resulting in large performance gains.
* [PyPy](http://pypy.org/) - An implementation of Python in Python. The interpreter uses black magic to make Python very fast without having to add in additional type information.
* [Stackless Python](http://www.stackless.com/) - An enhanced version of the Python.
* [Pyston](https://github.com/dropbox/pyston) - A Python implementation built using LLVM and modern JIT techniques with the goal of achieving good performance.

## Algorithms and Design Patterns

*Collections of algorithms and design patterns.*

* [python-patterns](https://github.com/faif/python-patterns) - A collection of design patterns in Python.
* [algorithms](https://github.com/nryoung/algorithms) - module of algorithms for Python.

## Hardware

*Libraries for programming with hardware.*

* [wifi](https://wifi.readthedocs.org/) - A Python library and command line tool for working with WiFi on Linux.

## Miscellaneous

*Useful libraries or tools that don't fit in the categories above.*

* [IPython](https://github.com/ipython/ipython) - IPython provides a rich toolkit to help you make the most out of using Python interactively.
* [bpython](http://bpython-interpreter.org) – A fancy interface to the Python interpreter for Linux, BSD, OS X and Windows (with some work).
* [pluginbase](https://github.com/mitsuhiko/pluginbase) - A simple but flexible plugin system for Python.
* [itsdangerous](https://github.com/mitsuhiko/itsdangerous) - Various helpers to pass trusted data to untrusted environments.
* [blinker](https://github.com/jek/blinker) - A fast Python in-process signal/event dispatching system.

## Editor Plugins

*Plugins for various editors.*

* Vim
    * [Python-mode](https://github.com/klen/python-mode) - An all in one plugin for turning Vim into a Python IDE.
    * [Jedi-vim](https://github.com/davidhalter/jedi-vim) - Vim bindings for the [Jedi](https://github.com/davidhalter/jedi) autocompletion library for Python.
* Emacs
    * [Elpy](https://github.com/jorgenschaefer/elpy) - Emacs Python Development Environment.
* Sublime Text
    * [SublimeJEDI](https://github.com/srusskih/SublimeJEDI) - A Sublime Text plugin to the awesome autocomplete library [Jedi](https://github.com/davidhalter/jedi).
    * [Anaconda](https://github.com/DamnWidget/anaconda) - Anaconda turns your Sublime Text 3 in a full featured Python development IDE.
    * [Djaneiro](https://github.com/squ1b3r/Djaneiro) - Django support for Sublime Text.

# Resources

Where to discover new Python libraries.

## Websites

* [r/Python](http://www.reddit.com/r/python) - News about Python.
* [Python 3 Wall of Superpowers](http://python3wos.appspot.com/) - Too many popular Python packages don't support Python 3.
* [Trending Python repositories on GitHub today](https://github.com/trending?l=python) - Good place to find new Python libraries.
* [Django Packages](https://www.djangopackages.com/) - A directory of reusable apps, sites, tools, and more for Django projects.
* [List of Python API Wrappers](https://github.com/realpython/list-of-python-api-wrappers) - A list of web services along with links to their docs and Python wrappers/libraries

## Weekly

* [Pycoder's Weekly](http://pycoders.com/) - A free weekly newsletter, on Fridays, for those interested in Python development and various topics around Python.
* [Python Weekly](http://www.pythonweekly.com/) - A free weekly newsletter featuring curated news, articles, new releases, jobs etc related to Python.

## Twitter

* [@pypi](https://twitter.com/pypi)
* [@planetpython](https://twitter.com/planetpython)
* [@getpy](https://twitter.com/getpy)
* [@pycoders](https://twitter.com/pycoders)
* [@PythonWeekly](https://twitter.com/PythonWeekly)
* [@pythontrending](https://twitter.com/pythontrending)

# Contributing

Your contributions are always welcome!<|MERGE_RESOLUTION|>--- conflicted
+++ resolved
@@ -668,11 +668,7 @@
 
 ## Debugging Tools
 
-<<<<<<< HEAD
-*Libraries for dubugging and developing.*
-=======
-*Libraries for debugging code*
->>>>>>> 14f547db
+*Libraries for debugging code.*
 
 * [pdb](https://docs.python.org/2/library/pdb.html) - (Python standard library) The Python Debugger.
 * [ipdb](https://pypi.python.org/pypi/ipdb) - IPython-enabled pdb.
@@ -711,7 +707,7 @@
 * [d3py](https://github.com/mikedewar/d3py) - A plottling library for Python, based on [D3.js](http://d3js.org/).
 * [ggplot](https://github.com/yhat/ggplot) - Same API as ggplot2 for R.
 * [Kartograph.py](https://github.com/kartograph/kartograph.py) - Rendering beautiful SVG maps in Python.
-* [pygal](http://pygal.org/) - A python SVG Charts Creator
+* [pygal](http://pygal.org/) - A Python SVG Charts Creator.
 
 ## Machine Learning
 
