--- conflicted
+++ resolved
@@ -412,11 +412,7 @@
     * [mysqlclient](https://github.com/PyMySQL/mysqlclient-python) - MySQL connector with Python 3 support ([mysql-python](https://sourceforge.net/projects/mysql-python/) fork).
     * [PyMySQL](https://github.com/PyMySQL/PyMySQL) - A pure Python MySQL driver compatible to mysql-python.
 * PostgreSQL - [awesome-postgres](https://github.com/dhamaniasad/awesome-postgres)
-<<<<<<< HEAD
-    * [psycopg2](https://www.psycopg.org) - The most popular PostgreSQL adapter for Python.
-=======
     * [psycopg](https://www.psycopg.org/) - The most popular PostgreSQL adapter for Python.
->>>>>>> c6a86329
     * [queries](https://github.com/gmr/queries) - A wrapper of the psycopg2 library for interacting with PostgreSQL.
 * SQlite - [awesome-sqlite](https://github.com/planetopendata/awesome-sqlite)
     * [sqlite3](https://docs.python.org/3/library/sqlite3.html) - (Python standard library) SQlite interface compliant with DB-API 2.0
