--- conflicted
+++ resolved
@@ -326,13 +326,9 @@
 *Tools for managing, compressing and minifying website assets.*
 
 * [django-compressor](https://github.com/django-compressor/django-compressor) - Compresses linked and inline javascript or CSS into a single cached file.
-<<<<<<< HEAD
-* [webassets](https://github.com/miracle2k/webassets) - Asset management for Python web development - merge, compress and compile JavaScript, CSS, CoffeeScript, LESS, etc.
-=======
-* [fanstatic](http://www.fanstatic.org/en/latest/) - Packages, optimizes, and serves static file dependencies as Python packages 
-* [file conveyer](http://fileconveyor.org/) - Monitors changes, processes, and transports assets to CDNs and file storage systems
-* [webassets](http://webassets.readthedocs.org/en/latest/) - Bundles, optimizes, and manages unique cache-busting URLs for static resources
->>>>>>> 8adbc127
+* [webassets](http://webassets.readthedocs.org/en/latest/) - Bundles, optimizes, and manages unique cache-busting URLs for static resources.
+* [fanstatic](http://www.fanstatic.org/en/latest/) - Packages, optimizes, and serves static file dependencies as Python packages.
+* [fileconveyor](http://fileconveyor.org/) - Monitors changes, processes, and transports assets to CDNs and file storage systems.
 
 ## Caching
 
