--- conflicted
+++ resolved
@@ -171,9 +171,7 @@
 * [jieba](https://github.com/fxsjy/jieba#jieba-1) - Chinese Words Segementation Utilities.
 * [SnowNLP](https://github.com/isnowfy/snownlp) - A library for processing Chinese text.
 * [loso](https://github.com/victorlin/loso) - Another Chinese segmentation library.
-<<<<<<< HEAD
 * [genius](https://github.com/duanhongyi/genius) - A Chinese segment base on Conditional Random Field.
-=======
 
 ## Command-line Tools
 
@@ -181,10 +179,9 @@
 
 * [click](http://click.pocoo.org/) - A package for creating beautiful command line interfaces in a composable way.
 * [clint](https://github.com/kennethreitz/clint) - Python Command-line Application Tools.
-* [cliff](https://cliff.readthedocs.org/en/latest/introduction.html) - A framework for creating command-line programs with multi-level commands 
+* [cliff](https://cliff.readthedocs.org/) - A framework for creating command-line programs with multi-level commands.
 * [docopt](http://docopt.org/) - Pythonic command line arguments parser.
 * [colorama](https://pypi.python.org/pypi/colorama) - Cross-platform colored terminal text.
->>>>>>> a4f8fdca
 
 ## Documentation
 
