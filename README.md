# Awesome Python [![Awesome](https://cdn.rawgit.com/sindresorhus/awesome/d7305f38d29fed78fa85652e3a63e154dd8e8829/media/badge.svg)](https://github.com/sindresorhus/awesome)

A curated list of awesome Python frameworks, libraries, software and resources.

Inspired by [awesome-php](https://github.com/ziadoz/awesome-php).

- [Awesome Python](#awesome-python)
<<<<<<< HEAD
    - [Implementations](#implementations)
    - [Environment Management](#environment-management)
    - [Package Management](#package-management)
    - [Package Repositories](#package-repositories)
    - [Distribution](#distribution)
=======
    - [Admin Panels](#admin-panels)
    - [Algorithms and Design Patterns](#algorithms-and-design-patterns)
    - [Anti-spam](#anti-spam)
    - [Asset Management](#asset-management)
    - [Audio](#audio)
    - [Authentication](#authentication)
>>>>>>> 7a097fe5
    - [Build Tools](#build-tools)
    - [Caching](#caching)
    - [ChatOps Tools](#chatops-tools)
    - [CMS](#cms)
    - [Code Analysis and Linter](#code-analysis-and-linter)
    - [Command-line Tools](#command-line-tools)
    - [Compatibility](#compatibility)
    - [Computer Vision](#computer-vision)
    - [Concurrency and Parallelism](#concurrency-and-parallelism)
    - [Configuration](#configuration)
    - [Cryptography](#cryptography)
    - [Data Analysis](#data-analysis)
    - [Data Validation](#data-validation)
    - [Data Visualization](#data-visualization)
    - [Database Drivers](#database-drivers)
    - [Database](#database)
    - [Date and Time](#date-and-time)
    - [Debugging Tools](#debugging-tools)
    - [Deep Learning](#deep-learning)
    - [DevOps Tools](#devops-tools)
    - [Distribution](#distribution)
    - [Documentation](#documentation)
    - [Downloader](#downloader)
    - [E-commerce](#e-commerce)
    - [Editor Plugins and IDEs](#editor-plugins-and-ides)
    - [Email](#email)
    - [Environment Management](#environment-management)
    - [Files](#files)
    - [Foreign Function Interface](#foreign-function-interface)
    - [Forms](#forms)
    - [Functional Programming](#functional-programming)
    - [Game Development](#game-development)
    - [Geolocation](#geolocation)
    - [GUI](#gui)
    - [Hardware](#hardware)
    - [High Performance](#high-performance)
    - [HTML Manipulation](#html-manipulation)
    - [HTTP](#http)
    - [Imagery](#imagery)
    - [Interactive Interpreter](#interactive-interpreter)
    - [Internationalization](#internationalization)
    - [Job Scheduler](#job-scheduler)
    - [Logging](#logging)
    - [Machine Learning](#machine-learning)
    - [MapReduce](#mapreduce)
    - [Miscellaneous](#miscellaneous)
    - [Natural Language Processing](#natural-language-processing)
    - [Network Virtualization](#network-virtualization)
    - [Networking](#networking)
    - [News Feed](#news-feed)
    - [ORM](#orm)
    - [Package Management](#package-management)
    - [Package Repositories](#package-repositories)
    - [Permissions](#permissions)
    - [Processes](#processes)
    - [Queue](#queue)
    - [RESTful API](#restful-api)
    - [RPC Servers](#rpc-servers)
    - [Science](#science)
    - [Search](#search)
    - [Serialization](#serialization)
    - [Serverless Frameworks](#serverless-frameworks)
    - [Specific Formats Processing](#specific-formats-processing)
    - [Static Site Generator](#static-site-generator)
    - [Tagging](#tagging)
    - [Template Engine](#template-engine)
    - [Testing](#testing)
    - [Text Processing](#text-processing)
    - [Third-party APIs](#third-party-apis)
    - [URL Manipulation](#url-manipulation)
    - [Video](#video)
    - [Web Content Extracting](#web-content-extracting)
    - [Web Crawling](#web-crawling)
    - [Web Frameworks](#web-frameworks)
    - [WebSocket](#websocket)
    - [WSGI Servers](#wsgi-servers)
- [Services](#services)
    - [Code Quality](#code-quality)
    - [Continuous Integration](#continuous-integration)
- [Resources](#resources)
    - [Podcasts](#podcasts)
    - [Twitter](#twitter)
    - [Websites](#websites)
    - [Weekly](#weekly)
- [Other Awesome Lists](#other-awesome-lists)
- [Contributing](#contributing)

- - -

<<<<<<< HEAD
## Implementations

*Implementations of Python.*

* [CLPython](https://github.com/metawilm/cl-python) - Implementation of the Python programming language written in Common Lisp.
* [CPython](https://hg.python.org/cpython) - **Default, most widely used implementation of the Python programming language written in C.**
* [IronPython](https://github.com/IronLanguages/ironpython3) - Implementation of the Python programming language written in C# targeting the .NET Framework and Mono.
* [Jython](https://hg.python.org/jython) - Implementation of Python programming language written in Java for the Java virtual machine (JVM).
* [MicroPython](https://github.com/micropython/micropython) - MicroPython - a lean and efficient Python programming language implementation for microcontrollers and constrained systems
* [PyPy](https://bitbucket.org/pypy/pypy) - Implementation of the Python programming language written in RPython and translated into C. PyPy focuses on speed, efficiency and compatibility with the original CPython interpreter.
* [PySec](https://github.com/ebranca/owasp-pysec) - Hardened version of python that makes it easier for security professionals and developers to write applications more resilient to attacks and manipulations.
* [Stackless Python](https://bitbucket.org/stackless-dev/stackless/wiki/Home) - An enhanced version of the Python programming language which allows programmers to reap the benefits of thread-based programming without the performance and complexity problems associated with conventional threads.

## Environment Management
=======
## Admin Panels
>>>>>>> 7a097fe5

*Libraries for administrative interfaces.*

* [Ajenti](https://github.com/Eugeny/ajenti) - The admin panel your servers deserve.
* [django-suit](http://djangosuit.com/) - Alternative Django Admin-Interface (free only for Non-commercial use).
* [django-xadmin](https://github.com/sshwsfc/xadmin) - Drop-in replacement of Django admin comes with lots of goodies.
* [flask-admin](https://github.com/flask-admin/flask-admin) - Simple and extensible administrative interface framework for Flask.
* [flower](https://github.com/mher/flower) - Real-time monitor and web admin for Celery.
* [Grappelli](http://grappelliproject.com) - A jazzy skin for the Django Admin-Interface.
* [Wooey](https://github.com/wooey/wooey) - A Django app which creates automatic web UIs for Python scripts.

## Algorithms and Design Patterns

*Python implementation of algorithms and design patterns.*

* [algorithms](https://github.com/nryoung/algorithms) - A module of algorithms for Python.
* [PyPattyrn](https://github.com/tylerlaberge/PyPattyrn) - A simple yet effective library for implementing common design patterns.
* [python-patterns](https://github.com/faif/python-patterns) - A collection of design patterns in Python.
* [sortedcontainers](http://www.grantjenks.com/docs/sortedcontainers/) - Fast, pure-Python implementation of SortedList, SortedDict, and SortedSet types.

## Anti-spam

*Libraries for fighting spam.*

* [django-simple-captcha](https://github.com/mbi/django-simple-captcha) - A simple and highly customizable Django app to add captcha images to any Django form.
* [django-simple-spam-blocker](https://github.com/moqada/django-simple-spam-blocker) - Simple spam blocker for Django.

## Asset Management

*Tools for managing, compressing and minifying website assets.*

* [django-compressor](https://github.com/django-compressor/django-compressor) - Compresses linked and inline JavaScript or CSS into a single cached file.
* [django-pipeline](https://github.com/jazzband/django-pipeline) - An asset packaging library for Django.
* [django-storages](https://github.com/jschneier/django-storages) - A collection of custom storage back ends for Django.
* [fanstatic](http://www.fanstatic.org/en/latest/) - Packages, optimizes, and serves static file dependencies as Python packages.
* [fileconveyor](http://fileconveyor.org/) - A daemon to detect and sync files to CDNs, S3 and FTP.
* [flask-assets](https://github.com/miracle2k/flask-assets) - Helps you integrate webassets into your Flask app.
* [jinja-assets-compressor](https://github.com/jaysonsantos/jinja-assets-compressor) - A Jinja extension to compile and compress your assets.
* [webassets](https://github.com/miracle2k/webassets) - Bundles, optimizes, and manages unique cache-busting URLs for static resources.

## Audio

*Libraries for manipulating audio.*

* [audiolazy](https://github.com/danilobellini/audiolazy) - Expressive Digital Signal Processing (DSP) package for Python.
* [audioread](https://github.com/beetbox/audioread) - Cross-library (GStreamer + Core Audio + MAD + FFmpeg) audio decoding.
* [beets](http://beets.io/) - A music library manager and [MusicBrainz](https://musicbrainz.org/) tagger.
* [dejavu](https://github.com/worldveil/dejavu) - Audio fingerprinting and recognition.
* [django-elastic-transcoder](https://github.com/StreetVoice/django-elastic-transcoder) - Django + [Amazon Elastic Transcoder](http://aws.amazon.com/elastictranscoder/).
* [eyeD3](http://eyed3.nicfit.net/) - A tool for working with audio files, specifically MP3 files containing ID3 metadata.
* [id3reader](http://nedbatchelder.com/code/modules/id3reader.py) - A Python module for reading MP3 meta data.
* [m3u8](https://github.com/globocom/m3u8) - A module for parsing m3u8 file.
* [mingus](http://bspaans.github.io/python-mingus/) - An advanced music theory and notation package with MIDI file and playback support.
* [mutagen](https://bitbucket.org/lazka/mutagen) - A Python module to handle audio metadata.
* [pydub](https://github.com/jiaaro/pydub) - Manipulate audio with a simple and easy high level interface.
* [pyechonest](https://github.com/echonest/pyechonest) - Python client for the [Echo Nest](http://developer.echonest.com/) API.
* [talkbox](http://scikits.appspot.com/talkbox) - A Python library for speech/signal processing.
* [TimeSide](https://github.com/Parisson/TimeSide) - Open web audio processing framework.
* [tinytag](https://github.com/devsnd/tinytag) - A library for reading music meta data of MP3, OGG, FLAC and Wave files.

## Authentication

*Libraries for implementing authentications schemes.*

* OAuth
    * [Authomatic](http://peterhudec.github.io/authomatic/) - Simple but powerful framework agnostic authentication/authorization client.
    * [django-allauth](https://github.com/pennersr/django-allauth) - Authentication app for Django that "just works."
    * [django-oauth-toolkit](https://github.com/evonove/django-oauth-toolkit) - OAuth 2 goodies for Django.
    * [Flask-OAuthlib](https://github.com/lepture/flask-oauthlib) - OAuth 1.0/a, 2.0 implementation of client and provider for Flask.
    * [OAuthLib](https://github.com/idan/oauthlib) - A generic and thorough implementation of the OAuth request-signing logic.
    * [python-oauth2](https://github.com/joestump/python-oauth2) - A fully tested, abstract interface to creating OAuth clients and servers.
    * [python-social-auth](https://github.com/omab/python-social-auth) - An easy-to-setup social authentication mechanism.
    * [rauth](https://github.com/litl/rauth) - A Python library for OAuth 1.0/a, 2.0, and Ofly.
    * [sanction](https://github.com/demianbrecht/sanction) - A dead simple OAuth2 client implementation.
* Others
    * [jose](https://github.com/demonware/jose) - JavaScript Object Signing and Encryption draft implementation.
    * [PyJWT](https://github.com/jpadilla/pyjwt) - Implementation of the JSON Web Token draft 01.
    * [python-jws](https://github.com/brianloveswords/python-jws) - Implementation of JSON Web Signatures draft 02.
    * [python-jwt](https://github.com/davedoesdev/python-jwt) - Module for generating and verifying JSON Web Tokens.

## Build Tools

*Compile software from source code.*

* [BitBake](http://www.yoctoproject.org/docs/1.6/bitbake-user-manual/bitbake-user-manual.html) - A make-like build tool for embedded Linux.
* [buildout](http://www.buildout.org/en/latest/) - A build system for creating, assembling and deploying applications from multiple parts.
* [PlatformIO](https://github.com/platformio/platformio) - A console tool to build code with different development platforms.
* [PyBuilder](https://github.com/pybuilder/pybuilder) - A continuous build tool written in pure Python.
* [SCons](http://www.scons.org/) - A software construction tool.

## CMS

*Content Management Systems.*

* [django-cms](http://www.django-cms.org/en/) - An Open source enterprise CMS based on the Django.
* [djedi-cms](http://djedi-cms.org/) - A lightweight but yet powerful Django CMS with plugins, inline editing and performance in mind.
* [FeinCMS](http://www.feincms.org/) - One of the most advanced Content Management Systems built on Django.
* [Kotti](http://kotti.pylonsproject.org/) - A high-level, Pythonic web application framework built on Pyramid.
* [Mezzanine](http://mezzanine.jupo.org/) - A powerful, consistent, and flexible content management platform.
* [Opps](http://opps.github.io/opps/) - A Django-based CMS for magazines, newspapers websites and portals with high-traffic.
* [Plone](https://plone.org/) - A CMS built on top of the open source application server Zope.
* [Quokka](http://quokkaproject.org/) - Flexible, extensible, small CMS powered by Flask and MongoDB.
* [Wagtail](https://wagtail.io/) - A Django content management system.
* [Widgy](https://wid.gy/) - Last CMS framework, based on Django.

## Caching

*Libraries for caching data.*

* [Beaker](https://github.com/bbangert/beaker) - A library for caching and sessions for use with web applications and stand-alone Python scripts and applications.
* [DiskCache](http://www.grantjenks.com/docs/diskcache/) - SQLite and file backed cache backend with faster lookups than memcached and redis.
* [django-cache-machine](https://github.com/django-cache-machine/django-cache-machine) - Automatic caching and invalidation for Django models.
* [django-cacheops](https://github.com/Suor/django-cacheops) - A slick ORM cache with automatic granular event-driven invalidation.
* [django-viewlet](https://github.com/5monkeys/django-viewlet) - Render template parts with extended cache control.
* [dogpile.cache](http://dogpilecache.readthedocs.io/) - dogpile.cache is next generation replacement for Beaker made by same authors.
* [HermesCache](https://pypi.python.org/pypi/HermesCache) - Python caching library with tag-based invalidation and dogpile effect prevention.
* [johnny-cache](https://github.com/jmoiron/johnny-cache) - A caching framework for django applications.
* [pylibmc](https://github.com/lericson/pylibmc) - A Python wrapper around the [libmemcached](http://libmemcached.org/libMemcached.html) interface.

## ChatOps Tools

*Libraries for chatbot development.*

* [Errbot](http://errbot.io/) - The easiest and most popular chatbot to implement ChatOps.

## Code Analysis and Linter

*Libraries and tools for analysing, parsing and manipulation codebases.*

* Code Analysis
    * [coala](http://coala-analyzer.org/) - Language independent and easily extendable code analysis application.
    * [code2flow](https://github.com/scottrogowski/code2flow) - Turn your Python and JavaScript code into DOT flowcharts.
    * [pycallgraph](https://github.com/gak/pycallgraph) - A library that visualises the flow (call graph) of your Python application.
    * [pysonar2](https://github.com/yinwang0/pysonar2) - A type inferencer and indexer for Python.
* Linter
    * [Flake8](https://pypi.python.org/pypi/flake8) - The modular source code checker: pep8, pyflakes and co.
    * [pylama](https://github.com/klen/pylama) - Code audit tool for Python and JavaScript.
    * [Pylint](https://www.pylint.org/) - A Fully customizable source code analyzer.

## Command-line Tools

*Libraries for building command-line application.*

* Command-line Application Development
    * [asciimatics](https://github.com/peterbrittain/asciimatics) - Cross-platform, full-screen terminal package (i.e.  mouse/keyboard input and coloured, positioned text output) complete with high-level API for complex animations and special effects.
    * [cement](http://builtoncement.com/) - CLI Application Framework for Python.
    * [click](http://click.pocoo.org/dev/) - A package for creating beautiful command line interfaces in a composable way.
    * [cliff](http://docs.openstack.org/developer/cliff/) - A framework for creating command-line programs with multi-level commands.
    * [clint](https://github.com/kennethreitz/clint) - Python Command-line Application Tools.
    * [colorama](https://pypi.python.org/pypi/colorama) - Cross-platform colored terminal text.
    * [docopt](http://docopt.org/) - Pythonic command line arguments parser.
    * [Gooey](https://github.com/chriskiehl/Gooey) - Turn command line programs into a full GUI application with one line
    * [python-prompt-toolkit](https://github.com/jonathanslenders/python-prompt-toolkit) - A Library for building powerful interactive command lines.
* Productivity Tools
    * [aws-cli](https://github.com/aws/aws-cli) - A universal command-line interface for Amazon Web Services.
    * [bashplotlib](https://github.com/glamp/bashplotlib) - Making basic plots in the terminal.
    * [caniusepython3](https://github.com/brettcannon/caniusepython3) - Determine what projects are blocking you from porting to Python 3.
    * [cookiecutter](https://github.com/audreyr/cookiecutter) - A command-line utility that creates projects from cookiecutters (project templates).
    * [doitlive](https://github.com/sloria/doitlive) - A tool for live presentations in the terminal.
    * [howdoi](https://github.com/gleitz/howdoi) - Instant coding answers via the command line.
    * [httpie](https://github.com/jkbrzt/httpie) - A command line HTTP client, a user-friendly cURL replacement.
    * [mycli](https://github.com/dbcli/mycli) - A Terminal Client for MySQL with AutoCompletion and Syntax Highlighting.
    * [PathPicker](https://github.com/facebook/PathPicker) - Select files out of bash output.
    * [percol](https://github.com/mooz/percol) - Adds flavor of interactive selection to the traditional pipe concept on UNIX.
    * [pgcli](https://github.com/dbcli/pgcli) - Postgres CLI with autocompletion and syntax highlighting.
    * [SAWS](https://github.com/donnemartin/saws) - A Supercharged AWS CLI.
    * [thefuck](https://github.com/nvbn/thefuck) - Correcting your previous console command.
    * [try](https://github.com/timofurrer/try) - A dead simple CLI to try out python packages - It's never been easier.

## Compatibility

*Libraries for migrating from Python 2 to 3.*

* [Python-Future](http://python-future.org/index.html) - The missing compatibility layer between Python 2 and Python 3.
* [Python-Modernize](https://github.com/mitsuhiko/python-modernize) - Modernizes Python code for eventual Python 3 migration.
* [Six](https://pypi.python.org/pypi/six) - Python 2 and 3 compatibility utilities.

## Computer Vision

*Libraries for computer vision.*

* [OpenCV](http://opencv.org/) - Open Source Computer Vision Library.
* [pyocr](https://github.com/jflesch/pyocr) - A wrapper for Tesseract and Cuneiform.
* [pytesseract](https://github.com/madmaze/pytesseract) - Another wrapper for [Google Tesseract OCR](https://github.com/tesseract-ocr).
* [SimpleCV](http://simplecv.org/) - An open source framework for building computer vision applications.

## Concurrency and Parallelism

*Libraries for concurrent and parallel execution.*

* [eventlet](http://eventlet.net/) - Asynchronous framework with WSGI support.
* [gevent](http://www.gevent.org/) - A coroutine-based Python networking library that uses [greenlet](https://github.com/python-greenlet/greenlet).
* [multiprocessing](https://docs.python.org/2/library/multiprocessing.html) - (Python standard library) Process-based "threading" interface.
* [threading](https://docs.python.org/2/library/threading.html) - (Python standard library) Higher-level threading interface.
* [Tomorrow](https://github.com/madisonmay/Tomorrow) - Magic decorator syntax for asynchronous code.
* [uvloop](https://github.com/MagicStack/uvloop) - Ultra fast implementation of asyncio event loop on top of libuv.

## Configuration

*Libraries for storing and parsing configuration options.*

* [config](https://www.red-dove.com/config-doc/) - Hierarchical config from the author of [logging](https://docs.python.org/2/library/logging.html).
* [ConfigObj](http://www.voidspace.org.uk/python/configobj.html) - INI file parser with validation.
* [ConfigParser](https://docs.python.org/2/library/configparser.html) - (Python standard library) INI file parser.
* [profig](http://profig.readthedocs.org/en/default/) - Config from multiple formats with value conversion.
* [python-decouple](https://github.com/henriquebastos/python-decouple) - Strict separation of settings from code.

## Cryptography

* [cryptography](https://cryptography.io/en/latest/) - A package designed to expose cryptographic primitives and recipes to Python developers.
* [hashids](https://github.com/davidaurelio/hashids-python) - Implementation of [hashids](http://hashids.org) in Python.
* [Paramiko](http://www.paramiko.org/) - A Python (2.6+, 3.3+) implementation of the SSHv2 protocol, providing both client and server functionality.
* [Passlib](https://pythonhosted.org/passlib/) - Secure password storage/hashing library, very high level.
* [PyCrypto](https://www.dlitz.net/software/pycrypto/) - The Python Cryptography Toolkit.
* [PyNacl](https://github.com/pyca/pynacl) - Python binding to the Networking and Cryptography (NaCl) library.

## Data Analysis

*Libraries for data analyzing.*

* [Blaze](https://github.com/blaze/blaze) - NumPy and Pandas interface to Big Data.
* [Open Mining](https://github.com/mining/mining) - Business Intelligence (BI) in Pandas interface.
* [Orange](http://orange.biolab.si/) - Data mining, data visualization, analysis and machine learning through visual programming or scripts.
* [Pandas](http://pandas.pydata.org/) - A library providing high-performance, easy-to-use data structures and data analysis tools.

## Data Validation

*Libraries for validating data. Used for forms in many cases.*

* [Cerberus](https://github.com/nicolaiarocci/cerberus/) - A lightweight and extensible data validation library.
* [colander](http://docs.pylonsproject.org/projects/colander/en/latest/) - Validating and deserializing data obtained via XML, JSON, an HTML form post.
* [jsonschema](https://github.com/Julian/jsonschema) - An implementation of [JSON Schema](http://json-schema.org/) for Python.
* [schema](https://github.com/keleshev/schema) - A library for validating Python data structures.
* [Schematics](https://github.com/schematics/schematics) - Data Structure Validation.
* [valideer](https://github.com/podio/valideer) - Lightweight extensible data validation and adaptation library.
* [voluptuous](https://github.com/alecthomas/voluptuous) - A Python data validation library.

## Data Visualization

*Libraries for visualizing data. See: [awesome-javascript](https://github.com/sorrycc/awesome-javascript#data-visualization).*

* [Altair](https://github.com/altair-viz/altair) - Declarative statistical visualization library for Python.
* [Bokeh](https://github.com/bokeh/bokeh) - Interactive Web Plotting for Python.
* [ggplot](https://github.com/yhat/ggplot) - Same API as ggplot2 for R.
* [Matplotlib](http://matplotlib.org/) - A Python 2D plotting library.
* [Pygal](http://www.pygal.org/en/latest/) - A Python SVG Charts Creator.
* [PyGraphviz](https://pypi.python.org/pypi/pygraphviz) - Python interface to [Graphviz](http://www.graphviz.org/).
* [PyQtGraph](http://www.pyqtgraph.org/) - Interactive and realtime 2D/3D/Image plotting and science/engineering widgets.
* [Seaborn](https://github.com/mwaskom/seaborn) - Statistical data visualization using Matplotlib.
* [VisPy](https://github.com/vispy/vispy) - High-performance scientific visualization based on OpenGL.

## Database

*Databases implemented in Python.*

* [pickleDB](https://pythonhosted.org/pickleDB/) - A simple and lightweight key-value store for Python.
* [PipelineDB](https://www.pipelinedb.com/) - The Streaming SQL Database.
* [TinyDB](https://github.com/msiemens/tinydb) - A tiny, document-oriented database.
* [ZODB](http://www.zodb.org/en/latest/) - A native object database for Python. A key-value and object graph database.


## Database Drivers

*Libraries for connecting and operating databases.*

* MySQL - [awesome-mysql](http://shlomi-noach.github.io/awesome-mysql/)
    * [mysql-python](https://sourceforge.net/projects/mysql-python/) - The MySQL database connector for Python.
    * [mysqlclient](https://github.com/PyMySQL/mysqlclient-python) - mysql-python fork supporting Python 3.
    * [oursql](https://pythonhosted.org/oursql/) - A better MySQL connector with support for native prepared statements and BLOBs.
    * [PyMySQL](https://github.com/PyMySQL/PyMySQL) - Pure Python MySQL driver compatible to mysql-python.
* PostgreSQL
    * [psycopg2](http://initd.org/psycopg/) - The most popular PostgreSQL adapter for Python.
    * [queries](https://github.com/gmr/queries) - A wrapper of the psycopg2 library for interacting with PostgreSQL.
    * [txpostgres](https://github.com/wulczer/txpostgres) - Twisted based asynchronous driver for PostgreSQL.
* Other Relational Databases
    * [apsw](http://rogerbinns.github.io/apsw/) - Another Python SQLite wrapper.
    * [dataset](https://github.com/pudo/dataset) - Store Python dicts in a database - works with SQLite, MySQL, and PostgreSQL.
    * [pymssql](http://www.pymssql.org/en/latest/) - A simple database interface to Microsoft SQL Server.
* NoSQL Databases
    * [cassandra-python-driver](https://github.com/datastax/python-driver) - Python driver for Cassandra.
    * [HappyBase](https://github.com/wbolster/happybase) - A developer-friendly library for Apache HBase.
    * [Plyvel](https://github.com/wbolster/plyvel) - A fast and feature-rich Python interface to LevelDB.
    * [py2neo](http://py2neo.org/2.0/) - Python wrapper client for Neo4j's restful interface.
    * [pycassa](https://github.com/pycassa/pycassa) - Python Thrift driver for Cassandra.
    * [PyMongo](https://docs.mongodb.org/ecosystem/drivers/python/) - The official Python client for MongoDB.
    * [redis-py](https://github.com/andymccurdy/redis-py) - The Redis Python Client.
    * [telephus](https://github.com/driftx/Telephus) - Twisted based client for Cassandra.
    * [txRedis](https://github.com/deldotdr/txRedis) - Twisted based client for Redis.

## Date and Time

*Libraries for working with dates and times.*

* [arrow](https://github.com/crsmithdev/arrow) - Better dates & times for Python.
* [Chronyk](https://github.com/KoffeinFlummi/Chronyk) - A Python 3 library for parsing human-written times and dates.
* [dateutil](https://github.com/dateutil/dateutil) - Extensions to the standard Python [datetime](https://docs.python.org/2/library/datetime.html) module.
* [delorean](https://github.com/myusuf3/delorean/) - A library for clearing up the inconvenient truths that arise dealing with datetimes.
* [moment](https://github.com/zachwill/moment) - A Python library for dealing with dates/times. Inspired by [Moment.js](http://momentjs.com/).
* [Pendulum](https://github.com/sdispater/pendulum) - Python datetimes made easy.
* [PyTime](https://github.com/shinux/PyTime) - A easy-use Python module which aims to operate date/time/datetime by string.
* [pytz](https://launchpad.net/pytz) - World timezone definitions, modern and historical. Brings the [tz database](https://en.wikipedia.org/wiki/Tz_database) into Python.
* [when.py](https://github.com/dirn/When.py) - Providing user-friendly functions to help perform common date and time actions.

## Debugging Tools

*Libraries for debugging code.*

* pdb-like Debugger
    * [ipdb](https://pypi.python.org/pypi/ipdb) - IPython-enabled [pdb](https://docs.python.org/3/library/pdb.html).
    * [pdb++](https://pypi.python.org/pypi/pdbpp/) - Another drop-in replacement for pdb.
    * [pudb](https://pypi.python.org/pypi/pudb) - A full-screen, console-based Python debugger.
    * [remote-pdb](https://github.com/ionelmc/python-remote-pdb) - Remote vanilla PDB (over TCP sockets).
    * [wdb](https://github.com/Kozea/wdb) - An improbable web debugger through WebSockets.
* Profiler
    * [line_profiler](https://github.com/rkern/line_profiler) - Line-by-line profiling.
    * [memory_profiler](https://github.com/fabianp/memory_profiler) - Monitor Memory usage of Python code.
    * [profiling](https://github.com/what-studio/profiling) - An interactive Python profiler.
* Others
    * [django-debug-toolbar](https://github.com/django-debug-toolbar/django-debug-toolbar) - Display various debug information for Django.
    * [django-devserver](https://github.com/dcramer/django-devserver) - A drop-in replacement for Django's runserver.
    * [flask-debugtoolbar](https://github.com/mgood/flask-debugtoolbar) - A port of the django-debug-toolbar to flask.
    * [hunter](https://github.com/ionelmc/python-hunter) - Hunter is a flexible code tracing toolkit.
    * [lptrace](https://github.com/khamidou/lptrace) - [strace](http://man7.org/linux/man-pages/man1/strace.1.html) for Python programs.
    * [manhole](https://github.com/ionelmc/python-manhole) - Debug service that will accept unix domain socket connections and present the stacktraces for all threads and an interactive prompt.
    * [pyelftools](https://github.com/eliben/pyelftools) - Parsing and analyzing ELF files and DWARF debugging information.
    * [pyringe](https://github.com/google/pyringe) - Debugger capable of attaching to and injecting code into Python processes.

## Deep Learning

*Frameworks for Neural Networks and Deep Learning. See: [awesome-deep-learning](https://github.com/ChristosChristofidis/awesome-deep-learning).*

* [Caffe](https://github.com/BVLC/caffe) - A fast open framework for deep learning..
* [Keras](https://github.com/fchollet/keras) - A high-level neural networks library and capable of running on top of either TensorFlow or Theano.
* [Neupy](http://neupy.com/pages/home.html) - Running and testing different Artificial Neural Networks algorithms.
* [TensorFlow](https://github.com/tensorflow/tensorflow) - The most popular Deep Learning framework created by Google.
* [Theano](https://github.com/Theano/Theano) - A library for fast numerical computation.

## DevOps Tools

*Software and libraries for DevOps.*

* [Ansible](https://github.com/ansible/ansible) - A radically simple IT automation platform.
* [Cloud-Init](http://cloudinit.readthedocs.io/) - A multi-distribution package that handles early initialization of a cloud instance.
* [cuisine](https://github.com/sebastien/cuisine) - Chef-like functionality for Fabric.
* [Docker Compose](https://docs.docker.com/compose/) - Fast, isolated development environments using [Docker](https://www.docker.com/).
* [Fabric](http://www.fabfile.org/) - A simple, Pythonic tool for remote execution and deployment.
* [Fabtools](https://github.com/ronnix/fabtools) - Tools for writing awesome Fabric files.
* [honcho](https://github.com/nickstenning/honcho) - A Python clone of [Foreman](https://github.com/ddollar/foreman), for managing Procfile-based applications.
* [OpenStack](http://www.openstack.org/) - Open source software for building private and public clouds.
* [pexpect](https://github.com/pexpect/pexpect) - Controlling interactive programs in a pseudo-terminal like GNU expect.
* [psutil](https://github.com/giampaolo/psutil) - A cross-platform process and system utilities module.
* [SaltStack](https://github.com/saltstack/salt) - Infrastructure automation and management system.
* [supervisor](https://github.com/Supervisor/supervisor) - Supervisor process control system for UNIX.

## Distribution

*Libraries to create packaged executables for release distribution.*

* [dh-virtualenv](https://github.com/spotify/dh-virtualenv) - Build and distribute a virtualenv as a Debian package.
* [Nuitka](http://nuitka.net/) - Compile scripts, modules, packages to an executable or extension module.
* [py2app](http://pythonhosted.org/py2app/) - Freezes Python scripts (Mac OS X).
* [py2exe](http://www.py2exe.org/) - Freezes Python scripts (Windows).
* [PyInstaller](https://github.com/pyinstaller/pyinstaller) - Converts Python programs into stand-alone executables (cross-platform).
* [pynsist](http://pynsist.readthedocs.io/) - A tool to build Windows installers, installers bundle Python itself.

## Documentation

*Libraries for generating project documentation.*

* [Sphinx](http://www.sphinx-doc.org/en/latest/) - Python Documentation generator.
    * [awesome-sphinxdoc](https://github.com/yoloseem/awesome-sphinxdoc)
* [MkDocs](http://www.mkdocs.org/) - Markdown friendly documentation generator.
* [pdoc](https://github.com/BurntSushi/pdoc) - Epydoc replacement to auto generate API documentation for Python libraries.
* [Pycco](https://github.com/pycco-docs/pycco) - The literate-programming-style documentation generator.

## Downloader

*Libraries for downloading.*

* [s3cmd](https://github.com/s3tools/s3cmd) - A command line tool for managing Amazon S3 and CloudFront.
* [s4cmd](https://github.com/bloomreach/s4cmd) - Super S3 command line tool, good for higher performance.
* [you-get](https://www.soimort.org/you-get/) - A YouTube/Youku/Niconico video downloader written in Python 3.
* [youtube-dl](http://rg3.github.io/youtube-dl/) - A small command-line program to download videos from YouTube.

## E-commerce

*Frameworks and libraries for e-commerce and payments.*

* [alipay](https://github.com/lxneng/alipay) - Unofficial Alipay API for Python.
* [Cartridge](https://github.com/stephenmcd/cartridge) - A shopping cart app built using the Mezzanine.
* [django-oscar](http://oscarcommerce.com/) - An open-source e-commerce framework for Django.
* [django-shop](https://github.com/awesto/django-shop) - A Django based shop system.
* [merchant](https://github.com/agiliq/merchant) - A Django app to accept payments from various payment processors.
* [money](https://github.com/carlospalol/money) - Money class with optional CLDR-backed locale-aware formatting and an extensible currency exchange solution.
* [python-currencies](https://github.com/Alir3z4/python-currencies) - Display money format and its filthy currencies.
* [shoop](https://www.shoop.io/en/) - An open source E-Commerce platform based on Django.

## Editor Plugins and IDEs

* Emacs
    * [Elpy](https://github.com/jorgenschaefer/elpy) - Emacs Python Development Environment.
* Sublime Text
    * [Anaconda](https://github.com/DamnWidget/anaconda) - Anaconda turns your Sublime Text 3 in a full featured Python development IDE.
    * [SublimeJEDI](https://github.com/srusskih/SublimeJEDI) - A Sublime Text plugin to the awesome auto-complete library Jedi.
* Vim
    * [Jedi-vim](https://github.com/davidhalter/jedi-vim) - Vim bindings for the Jedi auto-completion library for Python.
    * [Python-mode](https://github.com/klen/python-mode) - An all in one plugin for turning Vim into a Python IDE.
    * [YouCompleteMe](https://github.com/Valloric/YouCompleteMe) - Includes [Jedi](https://github.com/davidhalter/jedi)-based completion engine for Python.
* Visual Studio
    * [PTVS](https://github.com/Microsoft/PTVS) - Python Tools for Visual Studio.
* Visual Studio Code
    * [Python](https://github.com/DonJayamanne/pythonVSCode) - An extension with rich support for the Python language, with features including linting, IntelliSense, formatting, refactoring, debugging, unit tests, and jupyter support.
    * [Magic Python](https://github.com/MagicStack/MagicPython) - Cutting edge Python syntax highlighter for Sublime Text, Atom, and Visual Studio Code. Used by GitHub to highlight your Python code!
* IDE
    * [LiClipse](http://www.liclipse.com/) - Free polyglot IDE based on Eclipse. Uses PyDev for Python support.
    * [PyCharm](https://www.jetbrains.com/pycharm/) - Commercial Python IDE by JetBrains. Has free community edition available.
    * [Spyder](https://github.com/spyder-ide/spyder) - Open Source Python IDE.

## Email

*Libraries for sending and parsing email.*

* [envelopes](http://tomekwojcik.github.io/envelopes/) - Mailing for human beings.
* [flanker](https://github.com/mailgun/flanker) - A email address and Mime parsing library.
* [imbox](https://github.com/martinrusev/imbox) - Python IMAP for Humans.
* [inbox.py](https://github.com/kennethreitz/inbox.py) - Python SMTP Server for Humans.
* [lamson](https://github.com/zedshaw/lamson) - Pythonic SMTP Application Server.
* [Marrow Mailer](https://github.com/marrow/mailer) - High-performance extensible mail delivery framework.
* [modoboa](https://github.com/tonioo/modoboa) - A mail hosting and management platform including a modern and simplified Web UI.
* [Nylas Sync Engine](https://github.com/nylas/sync-engine) - Providing a RESTful API on top of a powerful email sync platform.
* [yagmail](https://github.com/kootenpv/yagmail) - Yet another Gmail/SMTP client.

## Environment Management

*Libraries for Python version and environment management.*

* [p](https://github.com/qw3rtman/p) - Dead simple interactive Python version management.
* [pyenv](https://github.com/yyuu/pyenv) - Simple Python version management.
* [venv](https://docs.python.org/3/library/venv.html) - (Python standard library in Python 3.3+) Creating lightweight virtual environments.
* [virtualenv](https://pypi.python.org/pypi/virtualenv) - A tool to create isolated Python environments.
* [virtualenvwrapper](https://pypi.python.org/pypi/virtualenvwrapper) - A set of extensions to virtualenv.

## Files

*Libraries for file manipulation and MIME type detection.*

* [imghdr](https://docs.python.org/2/library/imghdr.html) - (Python standard library) Determine the type of an image.
* [mimetypes](https://docs.python.org/2/library/mimetypes.html) - (Python standard library) Map filenames to MIME types.
* [path.py](https://github.com/jaraco/path.py) - A module wrapper for [os.path](https://docs.python.org/2/library/os.path.html).
* [pathlib](https://pathlib.readthedocs.org/en/pep428/) - (Python standard library in Python 3.4+) An cross-platform, object-oriented path library.
* [python-magic](https://github.com/ahupp/python-magic) - A Python interface to the libmagic file type identification library.
* [Unipath](https://github.com/mikeorr/Unipath) - An object-oriented approach to file/directory operations.
* [watchdog](https://github.com/gorakhargosh/watchdog) - API and shell utilities to monitor file system events.

## Foreign Function Interface

*Libraries for providing foreign function interface.*

* [cffi](https://pypi.python.org/pypi/cffi) - Foreign Function Interface for Python calling C code.
* [ctypes](https://docs.python.org/2/library/ctypes.html) - (Python standard library) Foreign Function Interface for Python calling C code.
* [PyCUDA](https://mathema.tician.de/software/pycuda/) - A Python wrapper for Nvidia's CUDA API.
* [SWIG](http://www.swig.org/Doc1.3/Python.html) - Simplified Wrapper and Interface Generator.

## Forms

*Libraries for working with forms.*

* [Deform](https://github.com/Pylons/deform) - Python HTML form generation library influenced by the formish form generation library.
* [django-bootstrap3](https://github.com/dyve/django-bootstrap3) - Bootstrap 3 integration with Django.
* [django-crispy-forms](https://github.com/maraujop/django-crispy-forms) - A Django app which lets you create beautiful forms in a very elegant and DRY way.
* [django-remote-forms](https://github.com/WiserTogether/django-remote-forms) - A platform independent Django form serializer.
* [WTForms](https://github.com/wtforms/wtforms) - A flexible forms validation and rendering library.

## Functional Programming

*Functional Programming with Python.*

* [CyToolz](https://github.com/pytoolz/cytoolz/) - Cython implementation of Toolz: High performance functional utilities.
* [fn.py](https://github.com/kachayev/fn.py) - Functional programming in Python: implementation of missing features to enjoy FP.
* [funcy](https://github.com/Suor/funcy) - A fancy and practical functional tools.
* [Toolz](https://github.com/pytoolz/toolz) - A collection of functional utilities for iterators, functions, and dictionaries.

## GUI

*Libraries for working with graphical user interface applications.*

* [curses](https://docs.python.org/2/library/curses.html#module-curses) - Built-in wrapper for [ncurses](http://www.gnu.org/software/ncurses/) used to create terminal GUI applications.
* [enaml](https://github.com/nucleic/enaml) - Creating beautiful user-interfaces with Declaratic Syntax like QML.
* [Flexx](https://github.com/zoofIO/flexx) - Flexx is a pure Python toolkit for creating GUI's, that uses web technology for its rendering.
* [kivy](https://kivy.org/) - A library for creating NUI applications, running on Windows, Linux, Mac OS X, Android and iOS.
* [pyglet](https://bitbucket.org/pyglet/pyglet/wiki/Home) - A cross-platform windowing and multimedia library for Python.
* [PyGObject](https://wiki.gnome.org/Projects/PyGObject) - Python Bindings for GLib/GObject/GIO/GTK+ (GTK+3)
* [PyQt](https://riverbankcomputing.com/software/pyqt/intro) - Python bindings for the [Qt](http://www.qt.io/) cross-platform application and UI framework, with support for both Qt v4 and Qt v5 frameworks.
* [PySide](https://wiki.qt.io/PySide) - Python bindings for the [Qt](http://www.qt.io/) cross-platform application and UI framework, supporting the Qt v4 framework.
* [Tkinter](https://wiki.python.org/moin/TkInter) - Tkinter is Python's de-facto standard GUI package.
* [Toga](https://github.com/pybee/toga) - A Python native, OS native GUI toolkit.
* [urwid](http://urwid.org/) - A library for creating terminal GUI applications with strong support for widgets, events, rich colors, etc.
* [wxPython](http://wxpython.org/) - A blending of the wxWidgets C++ class library with the Python.

## Game Development

*Awesome game development libraries.*

* [Cocos2d](http://cocos2d.org/) - cocos2d is a framework for building 2D games, demos, and other graphical/interactive applications. It is based on pyglet.
* [Panda3D](https://www.panda3d.org/) - 3D game engine developed by Disney and maintained by Carnegie Mellon's Entertainment Technology Center. Written in C++, completely wrapped in Python.
* [Pygame](http://www.pygame.org/news.html) - Pygame is a set of Python modules designed for writing games.
* [PyOgre](http://www.ogre3d.org/tikiwiki/PyOgre) - Python bindings for the Ogre 3D render engine, can be used for games, simulations, anything 3D.
* [PyOpenGL](http://pyopengl.sourceforge.net/) - Python ctypes bindings for OpenGL and it's related APIs.
* [PySDL2](http://pysdl2.readthedocs.io/) - A ctypes based wrapper for the SDL2 library.
* [RenPy](https://www.renpy.org/) - A Visual Novel engine.

## Geolocation

*Libraries for geocoding addresses and working with latitudes and longitudes.*

* [django-countries](https://github.com/SmileyChris/django-countries) - A Django app that provides country choices for use with forms, flag icons static files, and a country field for models.
* [GeoDjango](https://docs.djangoproject.com/en/dev/ref/contrib/gis/) - A world-class geographic web framework.
* [GeoIP](https://github.com/maxmind/geoip-api-python) - Python API for MaxMind GeoIP Legacy Database.
* [geojson](https://github.com/frewsxcv/python-geojson) - Python bindings and utilities for GeoJSON.
* [geopy](https://github.com/geopy/geopy) - Python Geocoding Toolbox.
* [pygeoip](https://github.com/appliedsec/pygeoip) - Pure Python GeoIP API.

## HTML Manipulation

*Libraries for working with HTML and XML.*

* [BeautifulSoup](https://www.crummy.com/software/BeautifulSoup/bs4/doc/) - Providing Pythonic idioms for iterating, searching, and modifying HTML or XML.
* [bleach](https://github.com/mozilla/bleach) - A whitelist-based HTML sanitization and text linkification library.
* [cssutils](https://pypi.python.org/pypi/cssutils/) - A CSS library for Python.
* [html5lib](https://github.com/html5lib/html5lib-python) - A standards-compliant library for parsing and serializing HTML documents and fragments.
* [lxml](http://lxml.de/) - A very fast, easy-to-use and versatile library for handling HTML and XML.
* [MarkupSafe](https://github.com/pallets/markupsafe) - Implements a XML/HTML/XHTML Markup safe string for Python.
* [pyquery](https://github.com/gawel/pyquery) - A jQuery-like library for parsing HTML.
* [untangle](https://github.com/stchris/untangle) - Converts XML documents to Python objects for easy access.
* [WeasyPrint](http://weasyprint.org) - A visual rendering engine for HTML and CSS that can export to PDF.
* [xmldataset](https://xmldataset.readthedocs.io) - Simple XML Parsing.
* [xmltodict](https://github.com/martinblech/xmltodict) - Working with XML feel like you are working with JSON.

## HTTP

*Libraries for working with HTTP.*

* [grequests](https://github.com/kennethreitz/grequests) - requests + gevent for asynchronous HTTP requests.
* [httplib2](https://github.com/jcgregorio/httplib2) - Comprehensive HTTP client library.
* [requests](http://docs.python-requests.org/en/latest/) - HTTP Requests for Humans™.
* [treq](https://github.com/twisted/treq) - Python requests like API built on top of Twisted's HTTP client.
* [urllib3](https://github.com/shazow/urllib3) - A HTTP library with thread-safe connection pooling, file post support, sanity friendly.

## Hardware

*Libraries for programming with hardware.*

* [ino](http://inotool.org/) - Command line toolkit for working with [Arduino](https://www.arduino.cc/).
* [Pingo](http://www.pingo.io/) - Pingo provides a uniform API to program devices like the Raspberry Pi, pcDuino, Intel Galileo, etc.
* [Pyro](http://pyrorobotics.com/) - Python Robotics.
* [PyUserInput](https://github.com/SavinaRoja/PyUserInput) - A module for cross-platform control of the mouse and keyboard.
* [scapy](https://github.com/secdev/scapy) - A brilliant packet manipulation library.
* [wifi](https://github.com/rockymeza/wifi) - A Python library and command line tool for working with WiFi on Linux.

## High Performance

*Libraries for making Python faster.*

* [Cython](http://cython.org/) - Optimizing Static Compiler for Python. Uses type mixins to compile Python into C or C++ modules resulting in large performance gains.
* [Numba](http://numba.pydata.org/) - Python JIT complier to LLVM aimed at scientific Python.
* [PeachPy](https://github.com/Maratyszcza/PeachPy) - x86-64 assembler embedded in Python. Can be used as inline assembler for Python or as a stand-alone assembler for Windows, Linux, OS X, Native Client and Go.
* [PyPy](http://pypy.org/) - An implementation of Python in Python. The interpreter uses black magic to make Python very fast without having to add in additional type information.
* [Pyston](https://github.com/dropbox/pyston) - A Python implementation built using LLVM and modern JIT techniques with the goal of achieving good performance.
* [Pyjion](https://github.com/Microsoft/Pyjion) - A JIT for Python based upon CoreCLR.
* [Stackless Python](https://bitbucket.org/stackless-dev/stackless/overview) - An enhanced version of the Python.

## Imagery

*Libraries for manipulating images.*

* [hmap](https://github.com/rossgoodwin/hmap) - Image histogram remapping.
* [imgSeek](https://sourceforge.net/projects/imgseek/) - A project for searching a collection of images using visual similarity.
* [nude.py](https://github.com/hhatto/nude.py) - Nudity detection.
* [pagan](https://github.com/daboth/pagan) - Retro identicon (Avatar) generation based on input string and hash.
* [pillow](https://github.com/python-pillow/Pillow) - Pillow is the friendly [PIL](http://www.pythonware.com/products/pil/) fork.
* [pyBarcode](https://pythonhosted.org/pyBarcode/) - Create barcodes in Python without needing PIL.
* [pygram](https://github.com/ajkumar25/pygram) - Instagram-like image filters.
* [python-qrcode](https://github.com/lincolnloop/python-qrcode) - A pure Python QR Code generator.
* [Quads](https://github.com/fogleman/Quads) - Computer art based on quadtrees.
* [scikit-image](http://scikit-image.org/) - A Python library for (scientific) image processing.
* [thumbor](https://github.com/thumbor/thumbor) - A smart imaging service. It enables on-demand crop, re-sizing and flipping of images.
* [wand](https://github.com/dahlia/wand) - Python bindings for [MagickWand](http://www.imagemagick.org/script/magick-wand.php), C API for ImageMagick.

## Interactive Interpreter

*Interactive Python interpreters (REPL).*

* [bpython](https://github.com/bpython/bpython) - A fancy interface to the Python interpreter.
* [Jupyter Notebook (IPython)](https://jupyter.org) - A rich toolkit to help you make the most out of using Python interactively.
* [ptpython](https://github.com/jonathanslenders/ptpython) - Advanced Python REPL built on top of the [python-prompt-toolkit](https://github.com/jonathanslenders/python-prompt-toolkit).

## Internationalization

*Libraries for working with i18n.*

* [Babel](http://babel.pocoo.org/en/latest/) - An internationalization library for Python.
* [PyICU](https://github.com/ovalhub/pyicu) - A wrapper of International Components for Unicode C++ library ([ICU](http://site.icu-project.org/)).

## Job Scheduler

*Libraries for scheduling jobs.*

* [APScheduler](http://apscheduler.readthedocs.io/) - A light but powerful in-process task scheduler that lets you schedule functions.
* [django-schedule](https://github.com/thauber/django-schedule) - A calendaring app for Django.
* [doit](http://pydoit.org/) - A task runner and build tool.
* [gunnery](https://github.com/gunnery/gunnery) - Multipurpose task execution tool for distributed systems with web-based interface.
* [Joblib](http://pythonhosted.org/joblib/index.html) - A set of tools to provide lightweight pipelining in Python.
* [Plan](https://github.com/fengsp/plan) - Writing crontab file in Python like a charm.
* [schedule](https://github.com/dbader/schedule) - Python job scheduling for humans.
* [Spiff](https://github.com/knipknap/SpiffWorkflow) - A powerful workflow engine implemented in pure Python.
* [TaskFlow](http://docs.openstack.org/developer/taskflow/) - A Python library that helps to make task execution easy, consistent and reliable.

## Logging

*Libraries for generating and working with logs.*

* [Eliot](https://github.com/ClusterHQ/eliot) - Logging for complex & distributed systems.
* [logbook](http://pythonhosted.org/Logbook/) - Logging replacement for Python.
* [logging](https://docs.python.org/2/library/logging.html) - (Python standard library) Logging facility for Python.
* [Raven](https://github.com/getsentry/raven-python) - The Python client for Sentry.
* [Sentry](https://pypi.python.org/pypi/sentry) - A realtime logging and aggregation server.

## Machine Learning

*Libraries for Machine Learning. See: [awesome-machine-learning](https://github.com/josephmisiti/awesome-machine-learning#python).*

* [gensim](https://github.com/piskvorky/gensim) - Topic Modelling for Humans.
* [MLlib](http://spark.apache.org/mllib/) - [Apache Spark](http://spark.apache.org/)'s scalable Machine Learning library.
* [NuPIC](https://github.com/numenta/nupic) - Numenta Platform for Intelligent Computing.
* [Pylearn2](https://github.com/lisa-lab/pylearn2) - A Machine Learning library based on [Theano](https://github.com/Theano/Theano).
* [scikit-learn](http://scikit-learn.org/) - The most popular Python library for Machine Learning.
* [vowpal_porpoise](https://github.com/josephreisinger/vowpal_porpoise) - A lightweight Python wrapper for [Vowpal Wabbit](https://github.com/JohnLangford/vowpal_wabbit/).

## MapReduce

*Frameworks and libraries for MapReduce.*

* [dpark](https://github.com/douban/dpark) - Python clone of Spark, a MapReduce alike framework in Python.
* [dumbo](https://github.com/klbostee/dumbo) - Python module that allows one to easily write and run Hadoop programs.
* [luigi](https://github.com/spotify/luigi) - A module that helps you build complex pipelines of batch jobs.
* [mrjob](https://github.com/Yelp/mrjob) - Run MapReduce jobs on Hadoop or Amazon Web Services.
* [PySpark](http://spark.apache.org/docs/latest/programming-guide.html) - The Spark Python API.
* [streamparse](https://github.com/Parsely/streamparse) - Run Python code against real-time streams of data. Integrates with [Apache Storm](http://storm.apache.org/).

## Microsoft Windows

*Python programming on Microsoft Windows.*

* [Python(x,y)](http://python-xy.github.io/) - Scientific-applications-oriented Python Distribution based on Qt and Spyder.
* [pythonlibs](http://www.lfd.uci.edu/~gohlke/pythonlibs/) - Unofficial Windows binaries for Python extension packages.
* [PythonNet](https://github.com/pythonnet/pythonnet) - Python Integration with the .NET Common Language Runtime (CLR).
* [PyWin32](https://sourceforge.net/projects/pywin32/) - Python Extensions for Windows.
* [WinPython](https://winpython.github.io/) - Portable development environment for Windows 7/8.

## Miscellaneous

*Useful libraries or tools that don't fit in the categories above.*

* [blinker](https://github.com/jek/blinker) - A fast Python in-process signal/event dispatching system.
* [itsdangerous](https://github.com/pallets/itsdangerous) - Various helpers to pass trusted data to untrusted environments.
* [pluginbase](https://github.com/mitsuhiko/pluginbase) - A simple but flexible plugin system for Python.
* [Pychievements](https://github.com/PacketPerception/pychievements) - A framework for creating and tracking achievements.
* [Tryton](http://www.tryton.org/) - A general purpose business framework.

## Natural Language Processing

*Libraries for working with human languages.*

* [Jieba](https://github.com/fxsjy/jieba) - Chinese text segmentation.
* [langid.py](https://github.com/saffsd/langid.py) - Stand-alone language identification system.
* [NLTK](http://www.nltk.org/) - A leading platform for building Python programs to work with human language data.
* [Pattern](http://www.clips.ua.ac.be/pattern) - A web mining module for the Python.
* [SnowNLP](https://github.com/isnowfy/snownlp) - A library for processing Chinese text.
* [spaCy](https://spacy.io/) - A library for industrial-strength natural language processing in Python and Cython.
* [TextBlob](https://github.com/sloria/TextBlob) - Providing a consistent API for diving into common NLP tasks.
* [TextGrocery](https://github.com/2shou/TextGrocery) - A simple, efficient short-text classification tool based on LibLinear and Jieba.

## Network Virtualization

*Tools and libraries for Virtual Networking and SDN (Software Defined Networking).*

* [Mininet](http://mininet.org/) - A popular network emulator and API written in Python.
* [POX](https://github.com/noxrepo/pox) - An open source development platform for Python-based Software Defined Networking (SDN) control applications, such as OpenFlow SDN controllers.
* [Pyretic](http://frenetic-lang.org/pyretic/) - A member of the Frenetic family of SDN programming languages that provides powerful abstractions over network switches or emulators.
* [SDX Platform](https://github.com/sdn-ixp/internet2award) - SDN based IXP implementation that leverages Mininet, POX and Pyretic.

## Networking

*Libraries for networking programming.*

* [asyncio](https://docs.python.org/3/library/asyncio.html) - (Python standard library) Asynchronous I/O, event loop, coroutines and tasks.
* [diesel](https://github.com/dieseldev/diesel) - Greenlet-based event I/O Framework for Python.
* [pulsar](https://github.com/quantmind/pulsar) - Event-driven concurrent framework for Python.
* [pyzmq](http://zeromq.github.io/pyzmq/) - A Python wrapper for the ZeroMQ message library.
* [Twisted](https://twistedmatrix.com/trac/) - An event-driven networking engine.
* [txZMQ](https://github.com/smira/txZMQ) - Twisted based wrapper for the ZeroMQ message library.

## News Feed

*Libraries for building user's activities.*

* [django-activity-stream](https://github.com/justquick/django-activity-stream) - Generating generic activity streams from the actions on your site.
* [Stream-Framework](https://github.com/tschellenbach/Stream-Framework) - Building newsfeed and notification systems using Cassandra and Redis.

## ORM

*Libraries that implement Object-Relational Mapping or data mapping techniques.*

* Relational Databases
    * [Django Models](https://docs.djangoproject.com/en/dev/topics/db/models/) - A part of Django.
    * [SQLAlchemy](http://www.sqlalchemy.org/) - The Python SQL Toolkit and Object Relational Mapper.
        * [awesome-sqlalchemy](https://github.com/dahlia/awesome-sqlalchemy)
    * [Peewee](https://github.com/coleifer/peewee) - A small, expressive ORM.
    * [PonyORM](https://ponyorm.com/) - ORM that provides a generator-oriented interface to SQL.
    * [python-sql](https://pypi.python.org/pypi/python-sql) - Write SQL queries pythonically.
* NoSQL Databases
    * [django-mongodb-engine](https://github.com/django-nonrel/mongodb-engine) - Django MongoDB Backend.
    * [flywheel](https://github.com/mathcamp/flywheel) - Object mapper for Amazon DynamoDB.
    * [hot-redis](https://github.com/stephenmcd/hot-redis) - Rich Python data types for Redis.
    * [MongoEngine](http://mongoengine.org/) - A Python Object-Document-Mapper for working with MongoDB.
    * [PynamoDB](https://github.com/jlafon/PynamoDB) - A Pythonic interface for [Amazon DynamoDB](https://aws.amazon.com/dynamodb/).
    * [redisco](https://github.com/kiddouk/redisco) - A Python Library for Simple Models and Containers Persisted in Redis.
* Others
    * [butterdb](https://github.com/Widdershin/butterdb) - A Python ORM for Google Drive Spreadsheets.
    * [dataset](https://github.com/pudo/dataset) - A JSON-based database.

## Package Management

*Libraries for package and dependency management.*

* [pip](https://pip.pypa.io/en/stable/) - The Python package and dependency manager.
    * [Python Package Index](https://pypi.python.org/pypi)
* [conda](https://github.com/conda/conda/) - Cross-platform, Python-agnostic binary package manager.
* [Curdling](http://clarete.li/curdling/) - Curdling is a command line tool for managing Python packages.
* [pip-tools](https://github.com/nvie/pip-tools) - A set of tools to keep your pinned Python dependencies fresh.
* [wheel](http://pythonwheels.com/) - The new standard of Python distribution and are intended to replace eggs.

## Package Repositories

*Local PyPI repository server and proxies.*

* [warehouse](https://github.com/pypa/warehouse) - Next generation Python Package Repository (PyPI).
    * [Warehouse](https://pypi.org/)
* [bandersnatch](https://bitbucket.org/pypa/bandersnatch) - PyPI mirroring tool provided by Python Packaging Authority (PyPA).
* [devpi](http://doc.devpi.net/latest/) - PyPI server and packaging/testing/release tool.
* [localshop](https://github.com/mvantellingen/localshop) - Local PyPI server (custom packages and auto-mirroring of pypi).

## Permissions

*Libraries that allow or deny users access to data or functionality.*

* [Carteblanche](https://github.com/neuman/python-carteblanche/) - Module to align code with thoughts of users and designers. Also magically handles navigation and permissions.
* [django-guardian](https://github.com/django-guardian/django-guardian) - Implementation of per object permissions for Django 1.2+
* [django-rules](https://github.com/dfunckt/django-rules) - A tiny but powerful app providing object-level permissions to Django, without requiring a database.

## Processes

*Libraries for starting and communicating with OS processes.*

* [envoy](https://github.com/kennethreitz/envoy) - Python [subprocess](https://docs.python.org/2/library/subprocess.html) for Humans™.
* [sarge](http://sarge.readthedocs.io/) - Yet another wrapper for subprocess.
* [sh](https://github.com/amoffat/sh) - A full-fledged subprocess replacement for Python.

## Queue

*Libraries for working with event and task queues.*

* [celery](http://www.celeryproject.org/) - An asynchronous task queue/job queue based on distributed message passing.
* [huey](https://github.com/coleifer/huey) - Little multi-threaded task queue.
* [mrq](https://github.com/pricingassistant/mrq) - Mr. Queue - A distributed worker task queue in Python using Redis & gevent.
* [rq](http://python-rq.org/) - Simple job queues for Python.
* [simpleq](https://github.com/rdegges/simpleq) - A simple, infinitely scalable, Amazon SQS based queue.

## RESTful API

*Libraries for developing RESTful APIs.*

* Django
    * [django-formapi](https://github.com/5monkeys/django-formapi) - Create JSON APIs with Django's form validation.
    * [django-rest-framework](http://www.django-rest-framework.org/) - A powerful and flexible toolkit to build web APIs.
    * [django-tastypie](http://tastypieapi.org/) - Creating delicious APIs for Django apps.
* Flask
    * [eve](https://github.com/nicolaiarocci/eve) - REST API framework powered by Flask, MongoDB and good intentions.
    * [flask-api-utils](https://github.com/marselester/flask-api-utils) - Taking care of API representation and authentication for Flask.
    * [flask-api](http://www.flaskapi.org/) - Browsable Web APIs for Flask.
    * [flask-restful](https://github.com/flask-restful/flask-restful) - Quickly building REST APIs for Flask.
    * [flask-restless](https://github.com/jfinkels/flask-restless) - Generating RESTful APIs for database models defined with SQLAlchemy.
* Pyramid
    * [cornice](https://github.com/mozilla-services/cornice) - A RESTful framework for Pyramid.
* Framework agnostic
    * [falcon](http://falconframework.org/) - A high-performance framework for building cloud APIs and web app backends.
    * [hug](https://github.com/timothycrosley/hug) - A Python3 framework for cleanly exposing APIs over HTTP and the Command Line with automatic documentation and validation.
    * [restless](https://github.com/toastdriven/restless) - Framework agnostic REST framework based on lessons learned from Tastypie.
    * [ripozo](https://github.com/vertical-knowledge/ripozo) - Quickly creating REST/HATEOAS/Hypermedia APIs.
    * [sandman](https://github.com/jeffknupp/sandman) - Automated REST APIs for existing database-driven systems.

## RPC Servers

*RPC-compatible servers.*

* [SimpleJSONRPCServer](https://github.com/joshmarshall/jsonrpclib/) - This library is an implementation of the JSON-RPC specification.
* [SimpleXMLRPCServer](https://docs.python.org/2/library/simplexmlrpcserver.html) - (Python standard library) Simple XML-RPC server implementation, single-threaded.
* [zeroRPC](https://github.com/0rpc/zerorpc-python) - zerorpc is a flexible RPC implementation based on [ZeroMQ](http://zeromq.org/) and [MessagePack](http://msgpack.org/).

## Science

*Libraries for scientific computing.*

* [astropy](http://www.astropy.org/) - A community Python library for Astronomy.
* [bcbio-nextgen](https://github.com/chapmanb/bcbio-nextgen) - Providing best-practice pipelines for fully automated high throughput sequencing analysis.
* [bccb](https://github.com/chapmanb/bcbb) - Collection of useful code related to biological analysis.
* [Biopython](http://biopython.org/wiki/Main_Page) - Biopython is a set of freely available tools for biological computation.
* [cclib](http://cclib.github.io/) - A library for parsing and interpreting the results of computational chemistry packages.
* [NetworkX](https://networkx.github.io/) - A high-productivity software for complex networks.
* [NIPY](http://nipy.org) - A collection of neuroimaging toolkits.
* [NumPy](http://www.numpy.org/) - A fundamental package for scientific computing with Python.
* [Open Babel](http://openbabel.org/wiki/Main_Page) - A chemical toolbox designed to speak the many languages of chemical data.
* [PyDy](http://www.pydy.org/) - Short for Python Dynamics, used to assist with workflow in the modeling of dynamic motion.
* [PyMC](https://github.com/pymc-devs/pymc3) - Markov Chain Monte Carlo sampling toolkit.
* [RDKit](http://www.rdkit.org/) - Cheminformatics and Machine Learning Software.
* [SciPy](http://www.scipy.org/) - A Python-based ecosystem of open-source software for mathematics, science, and engineering.
* [statsmodels](https://github.com/statsmodels/statsmodels) - Statistical modeling and econometrics in Python.
* [SymPy](https://github.com/sympy/sympy) - A Python library for symbolic mathematics.
* [Zipline](https://github.com/quantopian/zipline) - A Pythonic algorithmic trading library.

## Search

*Libraries and software for indexing and performing search queries on data.*

* [django-haystack](https://github.com/django-haystack/django-haystack) - Modular search for Django.
* [elasticsearch-dsl-py](https://github.com/elastic/elasticsearch-dsl-py) - The official high-level Python client for Elasticsearch.
* [elasticsearch-py](https://www.elastic.co/guide/en/elasticsearch/client/python-api/current/index.html) - The official low-level Python client for [Elasticsearch](https://www.elastic.co/products/elasticsearch).
* [esengine](https://github.com/catholabs/esengine) - ElasticSearch ODM (Object Document Mapper) for Python.
* [solrpy](https://github.com/edsu/solrpy) - A Python client for [solr](http://lucene.apache.org/solr/).
* [Whoosh](http://whoosh.readthedocs.io/) - A fast, pure Python search engine library.

## Serialization

*Libraries for serializing complex data types*

* [marshmallow](https://github.com/marshmallow-code/marshmallow) - marshmallow is an ORM/ODM/framework-agnostic library for converting complex datatypes, such as objects, to and from native Python datatypes.

## Serverless Frameworks

*Frameworks for developing serverless Python code.*

* [apex](https://github.com/apex/apex) - Build, deploy, and manage [AWS Lambda](https://aws.amazon.com/lambda/) functions with ease.
* [python-lambda](https://github.com/nficano/python-lambda) - A toolkit for developing and deploying Python code in AWS Lambda.
* [Zappa](https://github.com/Miserlou/Zappa) - A tool for deploying WSGI applications on AWS Lambda and API Gateway.

## Specific Formats Processing

*Libraries for parsing and manipulating specific text formats.*

* General
    * [tablib](https://github.com/kennethreitz/tablib) - A module for Tabular Datasets in XLS, CSV, JSON, YAML.
* Office
    * [Marmir](https://github.com/brianray/mm) - Takes Python data structures and turns them into spreadsheets.
    * [openpyxl](https://openpyxl.readthedocs.io/) - A library for reading and writing Excel 2010 xlsx/xlsm/xltx/xltm files.
    * [pyexcel](https://github.com/pyexcel/pyexcel) - Providing one API for reading, manipulating and writing csv, ods, xls, xlsx and xlsm files.
    * [python-docx](https://github.com/python-openxml/python-docx) - Reads, queries and modifies Microsoft Word 2007/2008 docx files.
    * [relatorio](http://relatorio.tryton.org/) - Templating OpenDocument files.
    * [unoconv](https://github.com/dagwieers/unoconv) - Convert between any document format supported by LibreOffice/OpenOffice.
    * [XlsxWriter](https://xlsxwriter.readthedocs.io) - A Python module for creating Excel .xlsx files.
    * [xlwings](http://xlwings.org/) - A BSD-licensed library that makes it easy to call Python from Excel and vice versa.
    * [xlwt](https://github.com/python-excel/xlwt) / [xlrd](https://github.com/python-excel/xlrd) - Writing and reading data and formatting information from Excel files.
* PDF
    * [PDFMiner](https://github.com/euske/pdfminer) - A tool for extracting information from PDF documents.
    * [PyPDF2](https://github.com/mstamy2/PyPDF2) - A library capable of splitting, merging and transforming PDF pages.
    * [ReportLab](http://www.reportlab.com/opensource/) - Allowing Rapid creation of rich PDF documents.
* Markdown
    * [Mistune](https://github.com/lepture/mistune) - Fastest and full featured pure Python parsers of Markdown.
    * [Python-Markdown](https://github.com/waylan/Python-Markdown) - A Python implementation of John Gruber’s Markdown.
* YAML
    * [PyYAML](http://pyyaml.org/) - YAML implementations for Python.
* CSV
    * [csvkit](https://github.com/wireservice/csvkit) - Utilities for converting to and working with CSV.
* Archive
    * [unp](https://github.com/mitsuhiko/unp) - A command line tool that can unpack archives easily.

## Static Site Generator

*Static site generator is a software that takes some text + templates as input and produces HTML files on the output.*

* [Cactus](https://github.com/koenbok/Cactus/) - Static site generator for designers.
* [Hyde](http://hyde.github.io/) - Jinja2-based static web site generator.
* [Lektor](https://www.getlektor.com/) - An easy to use static CMS and blog engine.
* [Nikola](https://www.getnikola.com/) - A static website and blog generator.
* [Pelican](http://blog.getpelican.com/) - Uses Markdown or ReST for content and Jinja 2 for themes. Supports DVCS, Disqus. AGPL.
* [Tinkerer](http://tinkerer.me/) - Tinkerer is a blogging engine/.static website generator powered by Sphinx.

## Tagging

*Libraries for tagging items.*

* [django-taggit](https://github.com/alex/django-taggit) - Simple tagging for Django.

## Template Engine

*Libraries and tools for templating and lexing.*

* [Genshi](https://genshi.edgewall.org/) - Python templating toolkit for generation of web-aware output.
* [Jinja2](https://github.com/pallets/jinja) - A modern and designer friendly templating language.
* [Mako](http://www.makotemplates.org/) - Hyperfast and lightweight templating for the Python platform.

## Testing

*Libraries for testing codebases and generating test data.*

* Testing Frameworks
    * [hypothesis](https://github.com/HypothesisWorks/hypothesis-python) - Hypothesis is an advanced Quickcheck style property based testing library.
    * [mamba](http://nestorsalceda.github.io/mamba/) - The definitive testing tool for Python. Born under the banner of BDD.
    * [nose](https://github.com/nose-devs/nose) - A nicer unittest for Python.
    * [nose2](https://github.com/nose-devs/nose2) - The successor to nose, based on unittest2.
    * [pytest](http://pytest.org/latest/) - A mature full-featured Python testing tool.
    * [Robot Framework](https://github.com/robotframework/robotframework) - A generic test automation framework.
    * [unittest](https://docs.python.org/2/library/unittest.html) - (Python standard library) Unit testing framework.
* Test Runners
    * [green](https://github.com/CleanCut/green) - A clean, colorful test runner.
    * [tox](https://tox.readthedocs.io/) - Auto builds and tests distributions in multiple Python versions
* GUI / Web Testing
    * [locust](https://github.com/locustio/locust) - Scalable user load testing tool written in Python.
    * [PyAutoGUI](https://github.com/asweigart/pyautogui) - PyAutoGUI is a cross-platform GUI automation Python module for human beings.
    * [Selenium](https://pypi.python.org/pypi/selenium) - Python bindings for [Selenium](http://www.seleniumhq.org/) WebDriver.
    * [sixpack](https://github.com/seatgeek/sixpack) - A language-agnostic A/B Testing framework.
    * [splinter](https://github.com/cobrateam/splinter) - Open source tool for testing web applications.
* Mock
    * [doublex](https://pypi.python.org/pypi/doublex) - Powerful test doubles framework for Python.
    * [freezegun](https://github.com/spulec/freezegun) - Travel through time by mocking the datetime module.
    * [httmock](https://github.com/patrys/httmock) - A mocking library for requests for Python 2.6+ and 3.2+.
    * [httpretty](https://github.com/gabrielfalcao/HTTPretty) - HTTP request mock tool for Python.
    * [mock](https://docs.python.org/3/library/unittest.mock.html) - (Python standard library) A mocking and patching library.
    * [responses](https://github.com/getsentry/responses) - A utility library for mocking out the requests Python library.
    * [VCR.py](https://github.com/kevin1024/vcrpy) - Record and replay HTTP interactions on your tests.
* Object Factories
    * [factory_boy](https://github.com/rbarrois/factory_boy) - A test fixtures replacement for Python.
    * [mixer](https://github.com/klen/mixer) - Another fixtures replacement. Supported Django, Flask, SQLAlchemy, Peewee and etc.
    * [model_mommy](https://github.com/vandersonmota/model_mommy) - Creating random fixtures for testing in Django.
* Code Coverage
    * [coverage](https://pypi.python.org/pypi/coverage) - Code coverage measurement.
* Fake Data
    * [church](https://github.com/lk-geimfari/church) - is a Python library that help you generate fake data.
    * [fake2db](https://github.com/emirozer/fake2db) - Fake database generator.
    * [faker](https://github.com/joke2k/faker) - A Python package that generates fake data.
    * [radar](https://pypi.python.org/pypi/radar) - Generate random datetime / time.
* Error Handler
    * [FuckIt.py](https://github.com/ajalt/fuckitpy) - FuckIt.py uses state-of-the-art technology to make sure your Python code runs whether it has any right to or not.

## Text Processing

*Libraries for parsing and manipulating plain texts.*

* General
    * [chardet](https://github.com/chardet/chardet) - Python 2/3 compatible character encoding detector.
    * [difflib](https://docs.python.org/2/library/difflib.html) - (Python standard library) Helpers for computing deltas.
    * [ftfy](https://github.com/LuminosoInsight/python-ftfy) - Makes Unicode text less broken and more consistent automagically.
    * [fuzzywuzzy](https://github.com/seatgeek/fuzzywuzzy) - Fuzzy String Matching.
    * [Levenshtein](https://github.com/ztane/python-Levenshtein/) - Fast computation of Levenshtein distance and string similarity.
    * [pangu.py](https://github.com/vinta/pangu.py) - Spacing texts for CJK and alphanumerics.
    * [pyfiglet](https://github.com/pwaller/pyfiglet) - An implementation of figlet written in Python.
    * [shortuuid](https://github.com/stochastic-technologies/shortuuid) - A generator library for concise, unambiguous and URL-safe UUIDs.
    * [unidecode](https://pypi.python.org/pypi/Unidecode) - ASCII transliterations of Unicode text.
    * [uniout](https://github.com/moskytw/uniout) - Print readable chars instead of the escaped string.
    * [xpinyin](https://github.com/lxneng/xpinyin) - A library to translate Chinese hanzi (漢字) to pinyin (拼音).
* Slugify
    * [awesome-slugify](https://github.com/dimka665/awesome-slugify) - A Python slugify library that can preserve unicode.
    * [python-slugify](https://github.com/un33k/python-slugify) - A Python slugify library that translates unicode to ASCII.
    * [unicode-slugify](https://github.com/mozilla/unicode-slugify) - A slugifier that generates unicode slugs with Django as a dependency.
* Parser
    * [phonenumbers](https://github.com/daviddrysdale/python-phonenumbers) - Parsing, formatting, storing and validating international phone numbers.
    * [PLY](http://www.dabeaz.com/ply/) - Implementation of lex and yacc parsing tools for Python
    * [Pygments](http://pygments.org/) - A generic syntax highlighter.
    * [pyparsing](http://pyparsing.wikispaces.com/) - A general purpose framework for generating parsers.
    * [python-nameparser](https://github.com/derek73/python-nameparser) - Parsing human names into their individual components.
    * [python-user-agents](https://github.com/selwin/python-user-agents) - Browser user agent parser.
    * [sqlparse](https://github.com/andialbrecht/sqlparse) - A non-validating SQL parser.

## Third-party APIs

*Libraries for accessing third party services APIs. See: [List of Python API Wrappers and Libraries](https://github.com/realpython/list-of-python-api-wrappers).*

* [apache-libcloud](https://libcloud.apache.org/) - One Python library for all clouds.
* [boto3](https://github.com/boto/boto3) - Python interface to Amazon Web Services.
* [django-wordpress](https://github.com/sunlightlabs/django-wordpress/) - WordPress models and views for Django.
* [facebook-sdk](https://github.com/mobolic/facebook-sdk) - Facebook Platform Python SDK.
* [facepy](https://github.com/jgorset/facepy) - Facepy makes it really easy to interact with Facebook's Graph API
* [gmail](https://github.com/charlierguo/gmail) - A Pythonic interface for Gmail.
* [google-api-python-client](https://github.com/google/google-api-python-client) - Google APIs Client Library for Python.
* [gspread](https://github.com/burnash/gspread) - Google Spreadsheets Python API.
* [twython](https://github.com/ryanmcgrath/twython) - A Python wrapper for the Twitter API.

## URL Manipulation

*Libraries for parsing URLs.*

* [furl](https://github.com/gruns/furl) - A small Python library that makes manipulating URLs simple.
* [purl](https://github.com/codeinthehole/purl) - A simple, immutable URL class with a clean API for interrogation and manipulation.
* [pyshorteners](https://github.com/ellisonleao/pyshorteners) - A pure Python URL shortening lib.
* [short_url](https://github.com/Alir3z4/python-short_url) - Python implementation for generating Tiny URL and bit.ly-like URLs.
* [webargs](https://github.com/sloria/webargs) - A friendly library for parsing HTTP request arguments, with built-in support for popular web frameworks, including Flask, Django, Bottle, Tornado, and Pyramid.

## Video

*Libraries for manipulating video and GIFs.*

* [moviepy](http://zulko.github.io/moviepy/) - A module for script-based movie editing with many formats, including animated GIFs.
* [scikit-video](https://github.com/aizvorski/scikit-video) - Video processing routines for SciPy.

## WSGI Servers

*WSGI-compatible web servers.*

* [bjoern](https://pypi.python.org/pypi/bjoern) - Asynchronous, very fast and written in C.
* [fapws3](http://www.fapws.org/) - Asynchronous (network side only), written in C.
* [gunicorn](https://pypi.python.org/pypi/gunicorn) - Pre-forked, partly written in C.
* [meinheld](https://pypi.python.org/pypi/meinheld) - Asynchronous, partly written in C.
* [netius](https://github.com/hivesolutions/netius) - Asynchronous, very fast.
* [paste](http://pythonpaste.org/) - Multi-threaded, stable, tried and tested.
* [rocket](https://pypi.python.org/pypi/rocket) - Multi-threaded.
* [uWSGI](https://uwsgi-docs.readthedocs.io/) - A project aims at developing a full stack for building hosting services, written in C.
* [waitress](https://waitress.readthedocs.io/) - Multi-threaded, powers Pyramid.
* [Werkzeug](http://werkzeug.pocoo.org/) - A WSGI utility library for Python that powers Flask and can easily be embedded into your own projects.

## Web Content Extracting

*Libraries for extracting web contents.*

* [Haul](https://github.com/vinta/Haul) - An Extensible Image Crawler.
* [html2text](https://github.com/Alir3z4/html2text) - Convert HTML to Markdown-formatted text.
* [lassie](https://github.com/michaelhelmick/lassie) - Web Content Retrieval for Humans.
* [micawber](https://github.com/coleifer/micawber) - A small library for extracting rich content from URLs.
* [newspaper](https://github.com/codelucas/newspaper) - News extraction, article extraction and content curation in Python.
* [opengraph](https://github.com/erikriver/opengraph) - A Python module to parse the Open Graph Protocol
* [python-goose](https://github.com/grangier/python-goose) - HTML Content/Article Extractor.
* [python-readability](https://github.com/buriy/python-readability) - Fast Python port of arc90's readability tool.
* [sanitize](https://github.com/Alir3z4/python-sanitize) - Bringing sanity to world of messed-up data.
* [sumy](https://github.com/miso-belica/sumy) - A module for automatic summarization of text documents and HTML pages.
* [textract](https://github.com/deanmalmgren/textract) - Extract text from any document, Word, PowerPoint, PDFs, etc.

## Web Crawling

*Libraries for scraping websites.*

* [cola](https://github.com/chineking/cola) - A distributed crawling framework.
* [Demiurge](https://github.com/matiasb/demiurge) - PyQuery-based scraping micro-framework.
* [feedparser](http://pythonhosted.org/feedparser/) - Universal feed parser.
* [Grab](http://grablib.org/) - Site scraping framework.
* [MechanicalSoup](https://github.com/hickford/MechanicalSoup) - A Python library for automating interaction with websites.
* [portia](https://github.com/scrapinghub/portia) - Visual scraping for Scrapy.
* [pyspider](https://github.com/binux/pyspider) - A powerful spider system.
* [RoboBrowser](https://github.com/jmcarp/robobrowser) - A simple, Pythonic library for browsing the web without a standalone web browser.
* [Scrapy](http://scrapy.org/) - A fast high-level screen scraping and web crawling framework.

## Web Frameworks

*Full stack web frameworks.*

* [Bottle](http://bottlepy.org/docs/dev/index.html) - A fast, simple and lightweight WSGI micro web-framework.
* [CherryPy](http://www.cherrypy.org/) - A minimalist Python web framework, HTTP/1.1-compliant and WSGI thread-pooled.
* [Django](https://www.djangoproject.com/) - The most popular web framework in Python.
    * [awesome-django](https://github.com/rosarior/awesome-django)
* [Flask](http://flask.pocoo.org/) - A microframework for Python.
    * [awesome-flask](https://github.com/humiaozuzu/awesome-flask)
* [Pyramid](http://www.pylonsproject.org/) - A small, fast, down-to-earth, open source Python web framework.
    * [awesome-pyramid](https://github.com/uralbash/awesome-pyramid)
* [Tornado](http://www.tornadoweb.org/en/latest/) - A Web framework and asynchronous networking library.
* [TurboGears](http://www.turbogears.org/) - A microframework that can scale up to a full stack solution.

## WebSocket

*Libraries for working with WebSocket.*

* [AutobahnPython](https://github.com/crossbario/autobahn-python) - WebSocket & WAMP for Python on Twisted and [asyncio](https://docs.python.org/3/library/asyncio.html).
* [Crossbar](https://github.com/crossbario/crossbar/) - Open-source Unified Application Router (Websocket & WAMP for Python on Autobahn).
* [django-socketio](https://github.com/stephenmcd/django-socketio) - WebSockets for Django.
* [WebSocket-for-Python](https://github.com/Lawouach/WebSocket-for-Python) - WebSocket client and server library for Python 2 and 3 as well as PyPy.

# Services

Online tools and APIs to simplify development.

## Continuous Integration

*See: [awesome-CIandCD](https://github.com/ciandcd/awesome-ciandcd#online-build-system).*

* [CircleCI](https://circleci.com/) - A CI service that can run very fast parallel testing. (GitHub only)
* [Travis CI](https://travis-ci.org) - A popular CI service for your open source and [private](https://travis-ci.com) projects. (GitHub only)
* [Vexor CI](https://vexor.io) - A continuous integration tool for private apps with pay-per-minute billing model.
* [Wercker](http://wercker.com/) - A Docker-based platform for building and deploying applications and microservices.

## Code Quality

* [Codacy](https://www.codacy.com/) - Automated Code Review to ship better code, faster. Free for Open Source.
* [Codecov](https://codecov.io/) - Code coverage dashboard.
* [Landscape](https://landscape.io/) - Hosted continuous Python code metrics.
* [QuantifiedCode](https://www.quantifiedcode.com/) - A data-driven, automated, continuous code review tool.

# Resources

Where to discover new Python libraries.

## Podcasts

* [Podcast.init](http://podcastinit.com/)
* [Talk Python To Me](https://talkpython.fm/)

## Twitter

* [@codetengu](https://twitter.com/codetengu)
* [@getpy](https://twitter.com/getpy)
* [@importpython](https://twitter.com/importpython)
* [@planetpython](https://twitter.com/planetpython)
* [@pycoders](https://twitter.com/pycoders)
* [@pypi](https://twitter.com/pypi)
* [@pythontrending](https://twitter.com/pythontrending)
* [@PythonWeekly](https://twitter.com/PythonWeekly)

## Websites

* [/r/CoolGithubProjects](https://www.reddit.com/r/coolgithubprojects/)
* [/r/Python](https://www.reddit.com/r/python)
* [Awesome Python @LibHunt](http://python.libhunt.com)
* [Django Packages](https://www.djangopackages.com/)
* [Full Stack Python](https://www.fullstackpython.com/)
* [PyPI Ranking](http://pypi-ranking.info/alltime)
* [Python 3 Wall of Superpowers](http://python3wos.appspot.com/)
* [Python Hackers](http://pythonhackers.com/open-source/)
* [Python ZEEF](https://python.zeef.com/alan.richmond)
* [Python 开发社区](http://python.ctolib.com)
* [Trending Python repositories on GitHub today](https://github.com/trending?l=python)

## Weekly

* [CodeTengu Weekly](http://weekly.codetengu.com/)
* [Import Python Newsletter](http://importpython.com/newsletter/)
* [Pycoder's Weekly](http://pycoders.com/)
* [Python Weekly](http://www.pythonweekly.com/)

# Other Awesome Lists

List of lists.

* Monty
    * [awesome](https://github.com/sindresorhus/awesome)
    * [lists](https://github.com/jnv/lists)
* Python
    * [pycrumbs](https://github.com/kirang89/pycrumbs)
    * [python-github-projects](https://github.com/checkcheckzz/python-github-projects)
    * [python_reference](https://github.com/rasbt/python_reference)
    * [pythonidae](https://github.com/svaksha/pythonidae)

# Contributing

Your contributions are always welcome! Please take a look at the [contribution guidelines](https://github.com/vinta/awesome-python/blob/master/CONTRIBUTING.md) first.

I will keep some pull requests open if I'm not sure whether those libraries are awesome, you could [vote for them](https://github.com/vinta/awesome-python/pulls) by adding :+1: to them. Pull requests will be merged when their votes reach **20**.<|MERGE_RESOLUTION|>--- conflicted
+++ resolved
@@ -5,20 +5,6 @@
 Inspired by [awesome-php](https://github.com/ziadoz/awesome-php).
 
 - [Awesome Python](#awesome-python)
-<<<<<<< HEAD
-    - [Implementations](#implementations)
-    - [Environment Management](#environment-management)
-    - [Package Management](#package-management)
-    - [Package Repositories](#package-repositories)
-    - [Distribution](#distribution)
-=======
-    - [Admin Panels](#admin-panels)
-    - [Algorithms and Design Patterns](#algorithms-and-design-patterns)
-    - [Anti-spam](#anti-spam)
-    - [Asset Management](#asset-management)
-    - [Audio](#audio)
-    - [Authentication](#authentication)
->>>>>>> 7a097fe5
     - [Build Tools](#build-tools)
     - [Caching](#caching)
     - [ChatOps Tools](#chatops-tools)
@@ -58,6 +44,7 @@
     - [HTML Manipulation](#html-manipulation)
     - [HTTP](#http)
     - [Imagery](#imagery)
+    - [Implementations](#implementations)
     - [Interactive Interpreter](#interactive-interpreter)
     - [Internationalization](#internationalization)
     - [Job Scheduler](#job-scheduler)
@@ -108,24 +95,7 @@
 
 - - -
 
-<<<<<<< HEAD
-## Implementations
-
-*Implementations of Python.*
-
-* [CLPython](https://github.com/metawilm/cl-python) - Implementation of the Python programming language written in Common Lisp.
-* [CPython](https://hg.python.org/cpython) - **Default, most widely used implementation of the Python programming language written in C.**
-* [IronPython](https://github.com/IronLanguages/ironpython3) - Implementation of the Python programming language written in C# targeting the .NET Framework and Mono.
-* [Jython](https://hg.python.org/jython) - Implementation of Python programming language written in Java for the Java virtual machine (JVM).
-* [MicroPython](https://github.com/micropython/micropython) - MicroPython - a lean and efficient Python programming language implementation for microcontrollers and constrained systems
-* [PyPy](https://bitbucket.org/pypy/pypy) - Implementation of the Python programming language written in RPython and translated into C. PyPy focuses on speed, efficiency and compatibility with the original CPython interpreter.
-* [PySec](https://github.com/ebranca/owasp-pysec) - Hardened version of python that makes it easier for security professionals and developers to write applications more resilient to attacks and manipulations.
-* [Stackless Python](https://bitbucket.org/stackless-dev/stackless/wiki/Home) - An enhanced version of the Python programming language which allows programmers to reap the benefits of thread-based programming without the performance and complexity problems associated with conventional threads.
-
-## Environment Management
-=======
 ## Admin Panels
->>>>>>> 7a097fe5
 
 *Libraries for administrative interfaces.*
 
@@ -713,6 +683,19 @@
 * [scikit-image](http://scikit-image.org/) - A Python library for (scientific) image processing.
 * [thumbor](https://github.com/thumbor/thumbor) - A smart imaging service. It enables on-demand crop, re-sizing and flipping of images.
 * [wand](https://github.com/dahlia/wand) - Python bindings for [MagickWand](http://www.imagemagick.org/script/magick-wand.php), C API for ImageMagick.
+
+## Implementations
+
+*Implementations of Python.*
+
+* [CLPython](https://github.com/metawilm/cl-python) - Implementation of the Python programming language written in Common Lisp.
+* [CPython](https://hg.python.org/cpython) - **Default, most widely used implementation of the Python programming language written in C.**
+* [IronPython](https://github.com/IronLanguages/ironpython3) - Implementation of the Python programming language written in C# targeting the .NET Framework and Mono.
+* [Jython](https://hg.python.org/jython) - Implementation of Python programming language written in Java for the Java virtual machine (JVM).
+* [MicroPython](https://github.com/micropython/micropython) - MicroPython - a lean and efficient Python programming language implementation for microcontrollers and constrained systems
+* [PyPy](https://bitbucket.org/pypy/pypy) - Implementation of the Python programming language written in RPython and translated into C. PyPy focuses on speed, efficiency and compatibility with the original CPython interpreter.
+* [PySec](https://github.com/ebranca/owasp-pysec) - Hardened version of python that makes it easier for security professionals and developers to write applications more resilient to attacks and manipulations.
+* [Stackless Python](https://bitbucket.org/stackless-dev/stackless/wiki/Home) - An enhanced version of the Python programming language which allows programmers to reap the benefits of thread-based programming without the performance and complexity problems associated with conventional threads.
 
 ## Interactive Interpreter
 
