--- conflicted
+++ resolved
@@ -236,11 +236,8 @@
 * [audioread](https://github.com/sampsyo/audioread) - Cross-library (GStreamer + Core Audio + MAD + FFmpeg) audio decoding.
 * [mutagen](https://code.google.com/p/mutagen/) - A Python module to handle audio metadata.
 * [tinytag](https://github.com/devsnd/tinytag) - A library for reading music meta data of MP3, OGG, FLAC and Wave files.
-<<<<<<< HEAD
 * [audiolazy](https://github.com/danilobellini/audiolazy) - Expressive Digital Signal Processing (DSP) package for Python.
-=======
 * [talkbox](http://scikits.appspot.com/talkbox) - A Python library for speech/signal processing.
->>>>>>> f1574217
 
 ## Video
 
