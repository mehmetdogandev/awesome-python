--- conflicted
+++ resolved
@@ -850,18 +850,13 @@
 * Testing Frameworks
     * [unittest](https://docs.python.org/2/library/unittest.html) - (Python standard library) Unit testing framework.
     * [nose](https://nose.readthedocs.org/) - nose extends unittest.
-<<<<<<< HEAD
-    * [pytest](http://pytest.org/) - A mature full-featured Python testing tool.
-    * [green](https://github.com/CleanCut/green) - A clean, colorful test runner.
-    * [mamba](https://nestorsalceda.github.io/mamba) - The definitive testing tool for Python. Born under the banner of BDD.
-=======
->>>>>>> 971d77b0
     * [contexts](https://github.com/benjamin-hodgson/Contexts) - A BDD framework for Python 3.3+. Inspired by C#'s `Machine.Specifications`.
     * [hypothesis](https://github.com/DRMacIver/hypothesis) - Hypothesis is an advanced Quickcheck style property based testing library.
     * [mamba](https://nestorsalceda.github.io/mamba) - The definitive testing tool for Python. Born under the banner of BDD.
     * [PyAutoGUI](https://github.com/asweigart/pyautogui) - PyAutoGUI is a cross-platform GUI automation Python module for human beings.
     * [pyshould](https://github.com/drslump/pyshould) - Should style asserts based on [PyHamcrest](https://github.com/hamcrest/PyHamcrest).
     * [pytest](http://pytest.org/) - A mature full-featured Python testing tool.
+    * [green](https://github.com/CleanCut/green) - A clean, colorful test runner.
     * [pyvows](http://heynemann.github.io/pyvows/) - BDD style testing for Python. Inspired by [Vows.js](http://vowsjs.org/).
     * [Robot Framework](https://github.com/robotframework/robotframework) - A generic test automation framework.
 * Web Testing
