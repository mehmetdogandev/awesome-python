--- conflicted
+++ resolved
@@ -408,21 +408,6 @@
 
 *Libraries for debugging code.*
 
-<<<<<<< HEAD
-* [Django](https://www.djangoproject.com/) - The most popular web framework in Python.
-    * [awesome-django](https://github.com/rosarior/awesome-django)
-* [Flask](http://flask.pocoo.org/) - A microframework for Python.
-    * [awesome-flask](https://github.com/humiaozuzu/awesome-flask)
-* [Pyramid](http://www.pylonsproject.org/) - A small, fast, down-to-earth, open source Python web framework.
-    * [awesome-pyramid](https://github.com/uralbash/awesome-pyramid)
-* [Bottle](http://bottlepy.org/docs/dev/index.html) - A fast, simple and lightweight WSGI micro web-framework.
-* [CherryPy](http://www.cherrypy.org/) - A minimalist Python web framework, HTTP/1.1-compliant and WSGI thread-pooled.
-* [TurboGears](http://www.turbogears.org/) - A microframework that can scale up to a full stack solution.
-* [Sanic](https://github.com/channelcat/sanic) - Web server that's written to go fast.
-* [web.py](http://webpy.org/) - A web framework for Python that is as simple as it is powerful.
-* [web2py](http://www.web2py.com) - A full stack web framework and platform focused in the ease of use.
-* [Tornado](http://www.tornadoweb.org/en/latest/) - A Web framework and asynchronous networking library.
-=======
 * pdb-like Debugger
     * [ipdb](https://pypi.python.org/pypi/ipdb) - IPython-enabled [pdb](https://docs.python.org/3/library/pdb.html).
     * [pdb++](https://pypi.python.org/pypi/pdbpp/) - Another drop-in replacement for pdb.
@@ -443,7 +428,6 @@
     * [manhole](https://github.com/ionelmc/python-manhole) - Debug service that will accept unix domain socket connections and present the stacktraces for all threads and an interactive prompt.
     * [pyelftools](https://github.com/eliben/pyelftools) - Parsing and analyzing ELF files and DWARF debugging information.
     * [pyringe](https://github.com/google/pyringe) - Debugger capable of attaching to and injecting code into Python processes.
->>>>>>> 5701c29c
 
 ## Deep Learning
 
@@ -1201,6 +1185,7 @@
     * [awesome-flask](https://github.com/humiaozuzu/awesome-flask)
 * [Pyramid](http://www.pylonsproject.org/) - A small, fast, down-to-earth, open source Python web framework.
     * [awesome-pyramid](https://github.com/uralbash/awesome-pyramid)
+* [Sanic](https://github.com/channelcat/sanic) - Web server that's written to go fast.
 * [Tornado](http://www.tornadoweb.org/en/latest/) - A Web framework and asynchronous networking library.
 * [TurboGears](http://www.turbogears.org/) - A microframework that can scale up to a full stack solution.
 * [Web2py](http://www.web2py.com/) - Full-stack enterprise framework for secure database-driven web-based applications.
